package:
  name: ptsa
  version: 1.1.5

source:
  git_url: ../

build:
  # If this is a new build for the same version, increment the build
  # number. If you do not include this key, it defaults to 0.
<<<<<<< HEAD
  number: 2
=======
  number: 3
>>>>>>> 5a012fde

requirements:
  build:
    - python {{ python }}
    - numpy
    - pip
    - pywavelets
    - pytables
    - setuptools
    - scipy
    - swig
    - xarray

  run:
    - python {{ python }}
    - h5py
    - numpy
    - pywavelets
    - pytables
    - scipy
    - vs2015_runtime  [win]
    - xarray
    - traits

test:
  # Test that we can import ptsa and its extension modules
  imports:
    - ptsa
    - dimarray
    - ptsa.extensions.morlet
    - ptsa.extensions.circular_stat

about:
  home: https://github.com/pennmem/ptsa_new
  license: GPLv3
  license_file: LICENSE<|MERGE_RESOLUTION|>--- conflicted
+++ resolved
@@ -8,11 +8,7 @@
 build:
   # If this is a new build for the same version, increment the build
   # number. If you do not include this key, it defaults to 0.
-<<<<<<< HEAD
-  number: 2
-=======
-  number: 3
->>>>>>> 5a012fde
+  number: 0
 
 requirements:
   build:
