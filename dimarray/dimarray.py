#emacs: -*- mode: python; py-indent-offset: 4; indent-tabs-mode: nil -*-
#ex: set sts=4 ts=4 sw=4 et:
### ### ### ### ### ### ### ### ### ### ### ### ### ### ### ### ### ### ### ##
#
#   See the COPYING file distributed along with the PTSA package for the
#   copyright and license terms.
#
### ### ### ### ### ### ### ### ### ### ### ### ### ### ### ### ### ### ### ##

import numpy as np
import copy as copylib
import re

from attrarray import AttrArray

###############################
# New dimensioned array class
###############################

class Dim(AttrArray):
    """
    Dim(data, name, dtype=None, copy=False, **kwargs)

    Dim is a child class of AttrArray with the constraints that each
    instance be 1-dimensional and have a name attribute. If multi
    dimensional input is specified during initialization, an attempt
    is made to convert it to one dimension by collapsing over
    dimensions that only have one level (if that fails an error is
    raised).

    Parameters
    ----------
    data : {1-D array_like}
        The values of the dimension (e.g., time points for a time
        dimension)
    name : str
        The name of the dimension (e.g., 'time'). When used in a
        DimArray this must be a valid identifier name (i.e., consist
        only of letters, numbers and underscores and not start with a
        number).
    dtype : numpy.dtype, optional
        The data type.
    copy : bool, optional
        Flag specifying whether or not data should be copied.
    **kwargs : {key word arguments}, optional
        Additional custom attributes (e.g., units='ms').

    Examples
    --------
    >>> import numpy as np
    >>> import dimarray as da
    >>> test = da.Dim([[1,2,3]], name='dimension_1')
    >>> print test
    [1 2 3]
    """
    _required_attrs = {'name':str}
    
    def __new__(cls, data, name=None, dtype=None, copy=False, **kwargs):
        if name is None:
            # if 'name' is not specified see if data already has a
            # name attribute:
            name = getattr(data,'name',None)
        if name is None:
            raise AttributeError("A 'name' attribute must be specified!")
        # set the kwargs to have name
        kwargs['name'] = name

        # make new AttrArray:
        dim = AttrArray(data,dtype=dtype,copy=copy,**kwargs)

        # check the dim
        if dim.ndim > 1:
            # using self.squeeze() can lead to nasty recursions and
            # 0-D arrays so we do it by hand:
            newshape = tuple([x for x in dim.shape if x > 1])
            ndim = len(newshape)
            if ndim == 1:
                dim.shape = newshape
            elif ndim == 0:
                dim.shape = (1,)
            else:
                raise ValueError("Dim instances must be 1-dimensional!\ndim:\n"+
                                 str(dim)+"\nnewshape:",newshape)
        # if the array is 0-D, make it 1-D:
        elif dim.ndim == 0:
            dim.shape = (1,)
        
        #if dim.shape[0] != np.unique(np.asarray(dim)).shape[0]:
        #    raise ValueError("Data for Dim objects must be unique!")

        # convert to Dim and return:
        return dim.view(cls)

class DimIndex(tuple):
    """
    Tuple representing a fancy index of a Dim along with its siblings.
    """
    def __new__(typ, ind, bool_ind):
        res = tuple.__new__(typ, ind)
        res._bool_ind = bool_ind
        return res
    
    def __and__(self, other):
        # compare each bool
        # check other is DimIndex
        ind = []
        for l,r in zip(self._bool_ind,other._bool_ind):
            ind.append(l&r)
        return DimIndex(np.ix_(*ind),ind)

    def __or__(self, other):
        # compare each bool
        # check other is DimIndex
        ind = []
        for l,r in zip(self._bool_ind,other._bool_ind):
            ind.append(l|r)
        return DimIndex(np.ix_(*ind),ind)

    def __xor__(self, other):
        # compare each bool
        # check other is DimIndex
        ind = []
        for l,r in zip(self._bool_ind,other._bool_ind):
            ind.append(l^r)
        return DimIndex(np.ix_(*ind),ind)

class DimSelect(Dim):
    """
    Dim that supports boolean comparisons for fancy indexing.
    """
    _required_attrs = {'name':str,
                       '_parent_dim_shapes':list,
                       '_parent_dim_index':int}
    
    def __new__(cls, dim, parent_dim_shapes, parent_dim_index):

        # verify that dim is a Dim instance
        
        # set the kwargs to have what we need
        kwargs = {}
        kwargs['name'] = dim.name
        kwargs['_parent_dim_shapes'] = parent_dim_shapes
        kwargs['_parent_dim_index'] = parent_dim_index

        # creat the new instance
        ds = Dim(dim, **kwargs)

        # convert to DimSelect and return
        return ds.view(cls)

    def __lt__(self, other):
        # get starting indicies
        ind = [np.ones(shape, dtype=np.bool) for shape in self._parent_dim_shapes]

        # do the comparison along the desired dimension
        ind[self._parent_dim_index] = np.asarray(self) < other

        # create the final master index from the list of filtered indices
        return DimIndex(np.ix_(*ind),ind)

    def __le__(self, other):
        # get starting indicies
        ind = [np.ones(shape, dtype=np.bool) for shape in self._parent_dim_shapes]

        # do the comparison along the desired dimension
        ind[self._parent_dim_index] = np.asarray(self) <= other

        # create the final master index from the list of filtered indices
        return DimIndex(np.ix_(*ind),ind)

    def __gt__(self, other):
        # get starting indicies
        ind = [np.ones(shape, dtype=np.bool) for shape in self._parent_dim_shapes]

        # do the comparison along the desired dimension
        ind[self._parent_dim_index] = np.asarray(self) > other

        # create the final master index from the list of filtered indices
        return DimIndex(np.ix_(*ind),ind)

    def __ge__(self, other):
        # get starting indicies
        ind = [np.ones(shape, dtype=np.bool) for shape in self._parent_dim_shapes]

        # do the comparison along the desired dimension
        ind[self._parent_dim_index] = np.asarray(self) >= other

        # create the final master index from the list of filtered indices
        return DimIndex(np.ix_(*ind),ind)

    def __eq__(self, other):
        # get starting indicies
        ind = [np.ones(shape, dtype=np.bool) for shape in self._parent_dim_shapes]

        # do the comparison along the desired dimension
        ind[self._parent_dim_index] = np.asarray(self) == other

        # create the final master index from the list of filtered indices
        return DimIndex(np.ix_(*ind),ind)

    def __ne__(self, other):
        # get starting indicies
        ind = [np.ones(shape, dtype=np.bool) for shape in self._parent_dim_shapes]

        # do the comparison along the desired dimension
        ind[self._parent_dim_index] = np.asarray(self) != other

        # create the final master index from the list of filtered indices
        return DimIndex(np.ix_(*ind),ind)

    def is_in(self, vals):
        """
        Elementwise boolean check for membership in a list.
        """
        # get starting indicies
        ind = [np.ones(shape, dtype=np.bool) for shape in self._parent_dim_shapes]

        # do the comparison along the desired dimension
        ind[self._parent_dim_index] = np.lib.arraysetops.in1d(np.asarray(self),vals)
        # i = self._parent_dim_index
        # self_array = np.asarray(self)
        # ind[i] = False
        # for val in vals:
        #     ind[i] = ind[i] | (self_array == val)

        # create the final master index from the list of filtered indices
        return DimIndex(np.ix_(*ind),ind)

    def index(self, index):
        """
        Index into elements along the dimension.
        """
        # get starting indicies
        ind = [np.ones(shape, dtype=np.bool) 
               for shape in self._parent_dim_shapes]

        # make sure 1d
        index = np.atleast_1d(index)

        if issubclass(index.dtype.type, np.bool_):
            # start with ones and apply logical &
            ind[self._parent_dim_index] = [self._parent_dim_index] & index
        else:
            # start with zeros and index into it
            ind[self._parent_dim_index][:] = False
            ind[self._parent_dim_index][index] = True

        # create the final master index from the list of filtered indices
        return DimIndex(np.ix_(*ind),ind)


class DimArray(AttrArray):
    """
    DimArray(data, dims=None, dtype=None, copy=False, **kwargs)
    
    A DimArray (short for Dimensioned Array) is a child class of
    AttrArray with the constraints that each instance and have a dims
    attribute which specifies the dimensions as an array of Dim
    instances. The name of the Dim instances in dims must be unique
    and they must correspond to the dimensions of the DimArray in the
    correct order. If dims is not specified, generic dimensions will
    be automatically generated from the data.

    The DimArray class provides a number of conveniences above and
    beyond normal ndarrays.  These include the ability to refer to
    dimensions by name and to select subsets of the data based on
    complex queries using the dimension names.
    
    Parameters
    ----------
    data : array_like
        The dimensioned data.
    dims : {container of Dim instances}, optional
        The dimensions of the data.
    dtype : dtype,optional
        The data type.
    copy : bool,optional
        Flag specifying whether or not data should be copied.
    **kwargs : {key word arguments}, optional
        Additional custom attributes.

    Examples
    --------
    >>> import numpy as np
    >>> import dimarray as da
    >>> dim1 = da.Dim(range(5),'Dim1')
    >>> dim2 = da.Dim(['a','b','c'],'Dim2')
    >>> data = da.DimArray(np.random.rand(5,3),[dim1,dim2])
    >>> data
    DimArray([[ 0.59645979,  0.92462876,  0.76882167],
           [ 0.3581822 ,  0.57873905,  0.76889117],   
           [ 0.40272846,  0.69372032,  0.59006832],   
           [ 0.69862889,  0.68334188,  0.10891802],   
           [ 0.14111733,  0.97454223,  0.73193147]])  
    >>> data.dims
    array([[0 1 2 3 4], ['a' 'b' 'c']], dtype=object)
    >>> data['Dim1']
    Dim([0, 1, 2, 3, 4])
    >>> data['Dim2']
    Dim(['a', 'b', 'c'],
          dtype='|S1')
    >>> data.dim_names
    ['Dim1', 'Dim2']
    >>> data.mean('Dim1')
    DimArray([ 0.43942333,  0.77099445,  0.59372613])
    >>> np.mean(data,'Dim1')
    DimArray([ 0.43942333,  0.77099445,  0.59372613])
    >>> data['Dim1 > 2']
    DimArray([[ 0.69862889,  0.68334188,  0.10891802],
           [ 0.14111733,  0.97454223,  0.73193147]])
    >>> data["Dim2 == 'c'"]
    DimArray([ 0.76882167,  0.76889117,  0.59006832,  0.10891802,  0.73193147])
    >>> data['Dim1 > 2',"Dim2 == 'a'"]
    DimArray([ 0.69862889,  0.14111733])
    >>> data['Dim1>2'] +=1
    >>> data
    DimArray([[ 0.59645979,  0.92462876,  0.76882167],
           [ 0.3581822 ,  0.57873905,  0.76889117],
           [ 0.40272846,  0.69372032,  0.59006832],
           [ 1.69862889,  1.68334188,  1.10891802],
           [ 1.14111733,  1.97454223,  1.73193147]])
    >>> data['Dim1>2',"Dim2>'a'"]
    DimArray([[ 1.68334188,  1.10891802],
            [ 1.97454223,  1.73193147]])
    >>> data['Dim1>2',"Dim2>'a'"]+=1
    >>> data
    DimArray([[ 0.59645979,  0.92462876,  0.76882167],
           [ 0.3581822 ,  0.57873905,  0.76889117],
           [ 0.40272846,  0.69372032,  0.59006832],
           [ 1.69862889,  2.68334188,  2.10891802],
           [ 1.14111733,  2.97454223,  2.73193147]])
    >>> data = da.DimArray(np.random.rand(4,5))
    >>> data.dim_names
    ['dim1', 'dim2']
    >>> data.dims
    array([[0 1 2 3], [0 1 2 3 4]], dtype=object)
    """
    _required_attrs = {'dims':np.ndarray}
    dim_names = property(lambda self:
                  [dim.name for dim in self.dims],
                  doc="""
                  List of dimension names

                  This is a property that is created from the dims
                  attribute and can only be changed through changes in
                  dims.

                  Examples
                  --------
                  >>> import numpy as np
                  >>> import dimarray as da
                  >>> dim1 = da.Dim(range(5),'First dimension')
                  >>> dim2 = da.Dim(['a','b','c'],'Second dimension')
                  >>> data = da.DimArray(np.random.rand(5,3),[dim1,dim2])
                  >>> data.dim_names
                  ['First dimension', 'Second dimension']
                  """)
    _dim_namesRE = property(lambda self:
                     re.compile('(?<!.)\\b'+
                     '\\b(?!.)|(?<!.)\\b'.join(self.dim_names)
                     + '\\b(?!.)'))
    T = property(lambda self: self.transpose())
    _skip_dim_check = False
    _valid_dimname = re.compile('[a-zA-Z_]\w*')

    def __new__(cls, data, dims=None, dtype=None, copy=False, **kwargs):
        if isinstance(data,str):
            data_shape = (0,)
        else:
            # got to make sure data is array-type
            data = np.asanyarray(data)
            data_shape = data.shape
        
        # see how to process dims
        if dims is None:
            # fill with default values
            dims = []
            for i,dlen in enumerate(data_shape):
                dims.append(Dim(np.arange(dlen), 'dim%d'%(i+1)))

        # Ensure that any array_like container of dims is turned into a
        # numpy.ndarray of Dim dtype:
        dimarr = np.empty(len(dims),dtype=Dim)
        dimarr[:] = dims

        # set the kwargs to have dims as an ndarray
        kwargs['dims'] = dimarr

        # make new AttrArray parent class
        dimarray = AttrArray(data,dtype=dtype,copy=copy,**kwargs)
        
        # View as DimArray and return:
        return dimarray.view(cls)

    def __array_finalize__(self,obj):
        # Check if obj is None (implies it's unpickling)
        # We must find out if there are other instances of it being None
        if obj is None:
            return
        # catch case where we multiply ndarray by a scaler
        # and the dimensions do not match
        if obj.shape == (1,) and self.shape != (1,):
            self = self.view(np.ndarray)
            return
        # call the AttrArray finalize
        AttrArray.__array_finalize__(self,obj)
        # ensure _skip_dim_check flag is off
        self._skip_dim_check = False
        # if this method is called with _skip_dim_check == True, don't
        # check dims (they need to be adjusted by whatever method
        # called __array_finalize__ with this flag set):
        if (isinstance(obj,DimArray) and obj._skip_dim_check):
            return

        # ensure that the dims attribute is valid:
        self._chk_dims()

    def _chk_dims(self):
        """
        Ensure that the dims attribute is a list of Dim instances that
        match the array shape.
        """
        # loop over the dims and make sure they are valid
        for i,d in enumerate(self.dims):
            # make sure it's a dim
            if not isinstance(d,Dim):
                raise AttributeError("The dims attribute must contain "+
                                     "only Dim instances!\ndim %d: %s\n" % \
                                     (i,str(type(d))))
            # make sure it is unique
            #if d.shape[0] != np.unique(np.asarray(d)).shape[0]:
            #    raise ValueError("Data for Dim objects must be unique!")
        
        # Ensure that the lengths of the Dim instances match the array shape:
        if self.shape != tuple([len(d) for d in self.dims]):
            raise AttributeError("The length of the dims must match the shape" +
                                 " of the DimArray!\nDimArray shape: "+
                                 str(self.shape)+"\nShape of the dims:\n"+
                                 str(tuple([len(d) for d in self.dims])))
        
        # Ensure unique dimension names (this will fail if not all Dims)
        if len(np.unique(self.dim_names)) != len(self.dim_names):
            raise AttributeError("Dimension names must be unique!\nnames: "+
                                 str(self.dim_names))

        # Ensure dimension names are at least 1 charater long
        if np.any([len(s)<1 for s in self.dim_names]):
            raise AttributeError("Dimension names must be at least 1 character"+
                                 " in lenght!\nnames: "+str(self.dim_names))

        # Ensure unique dimension names are valid identifiers
        if np.any([len(self._valid_dimname.findall(s)[0])!=len(s)
                   for s in self.dim_names]):
            raise AttributeError("Dimension names can only contain "+
                                 "alphanumeric characters and underscores, "+
                                 "and cannot begin with a number\nnames: "+
                                 str(self.dim_names))        

    def _select_ind(self, *args, **kwargs):
        """
        Returns a tuple of index arrays for the selected conditions
        and an array of Boolean index arrays.
        """
        # get starting indicies
        ind = [np.ones(dim.shape, dtype=np.bool) for dim in self.dims]

        # set to not remove any dimensions
        remove_dim = np.zeros(len(self.dims), dtype=np.bool)

        # process the args
        for arg in args:
            # arg must be a string
            if not isinstance(arg,str):
                raise TypeError('All args must be strings, ' + 
                                'but you passed: ' + str(type(arg)))

            # process the arg string
            filterStr = arg

            # figure out which dimension we're dealing with
            found_dim = False
            for d,k in enumerate(self.dim_names):
                # RE makes sure to not replace substrings
                if re.search(r'\b'+k+r'\b',filterStr) is not None:
                    # this is our dimension
                    found_dim = True

                    # replace the string to access the dimension like:
                    # self['dim1']
                    filterStr = re.sub(r'\b'+k+r'\b','np.asarray(self["'+k+'"])',filterStr)

                    # get the new index
                    newind = eval(filterStr)
                    
                    # apply it to the proper dimension index
                    ind[d] = ind[d] & newind

                    # see if we should remove the dim to emulate
                    # picking a specific index (e.g., x[10] same as
                    # x["time==4"])
                    # we normally require each value in a dim is unique,
                    # but a dim could be a list of events that you probe,
                    # which could have multiple values after an equality test,
                    # so we only remove a dimension if there is only one index left
                    if re.search('==',filterStr) and newind.sum()==1:
                        # we are using equality, so remove dim
                        remove_dim[d] = True

                    # break this loop to continue the next
                    break
                    
            # if we get to here, the provided string did not specify
            # any dimensions
            if not found_dim:
                # XXX eventually this should be a custom exception
                raise ValueError("The provided filter string did not specify "+
                                 "any valid dimensions: "+str(filterStr))
            
        # loop over the kwargs (the other way to filter)
        for key,value in kwargs.iteritems():
            if key in self.dim_names:
                # get the proper dimension to cull
                d = self.dim_names.index(key)
                # treat as boolean index
                ind[d] = ind[d] & value

        # create the final master index from the list of filtered indices
        m_ind = np.ix_(*ind)

        return m_ind,ind,remove_dim

    def __setitem__(self, index, obj):
        # process whether we using fancy string-based indices
        if isinstance(index,str):
            # see if it's just a single dimension name
            res = self._dim_namesRE.search(index)
            if res:
                # we have a single name, so set the
                # corresponding dimension
                self.dims[self.dim_names.index(res.group())] = obj
                return
            else:
                # call find to get the new index from the string
                index = self.find(index)
        elif isinstance(index,tuple) and \
                 np.any([isinstance(ind,str) for ind in index]):
            # Use find to get the new index from the list of stings
            index = self.find(*index)

        # perform the set
        AttrArray.__setitem__(self, index, obj)            

    def __getitem__(self, index):
        # process whether we using fancy string-based indices
        remove_dim = np.zeros(len(self.dims), dtype=np.bool)
        
        if isinstance(index,str):
            # see if it's just a single dimension name
            res = self._dim_namesRE.search(index)
            if res:
                # we have a single name, so return the
                # corresponding dimension as a DimSelect
                #return self.dims[self.dim_names.index(res.group())]
                ind = self.dim_names.index(res.group())
                return DimSelect(self.dims[ind],
                                 [d.shape for d in self.dims],
                                 ind)
            else:
                # call _select_ind to get the new index from the string
                index,o_ind,remove_dim = self._select_ind(index)
        elif isinstance(index,tuple) and \
                 np.any([isinstance(ind,str) for ind in index]):
            # Use _select_ind to get the new index from the list of stings
            index,o_ind,remove_dim = self._select_ind(*index)

        # try block to ensure the _skip_dim_check flag gets reset
        # in the following finally block
        try: 
            # skip the dim check b/c we're going to fiddle with them
            self._skip_dim_check = True
            ret = AttrArray.__getitem__(self,index)
        finally:
            # reset the _skip_dim_check flag:
            self._skip_dim_check = False

        # process the dims if necessary
        if isinstance(ret,DimArray):
            # see which to keep and modify the rest
            tokeep = np.arange(len(self.dims))
            # turn into a tuple for easier processing
            if not isinstance(index,tuple):
                indlist = (index,)
            else:
                indlist = index

            # see if we're gonna ignore removing dimensions
            if np.any([isinstance(ind,np.ndarray) and \
                           len(ind)==0 for ind in indlist]):
                # don't remove any b/c we selected nothing anyway
                remove_dim[:] = False
                
            # loop over the indlist, slicing the dimensions
            i = -1
            for ind in indlist:
                # increment the current dim
                i += 1
                if isinstance(ind,int) or isinstance(ind,long):
                    # if a changed dimension was reduced to one
                    # level, remove that dimension
                    tokeep = tokeep[tokeep!=i]
                elif ind is Ellipsis:
                    # do nothing
                    # PBS: Must add tests for [1,...], [1,...,2], [...,4]
                    # adjust current dim if necesary
                    if i < self.ndim-1:
                        # adjust to account for ellipsis
                        i = self.ndim - len(indlist) + i
                    continue
                elif ind is None:
                    # XXX Does not ensure new dim name does not exist
                    # It's a new axis, so make temp dim
                    newdim = Dim([0],'newaxis_%d'%(i))
                    newdims = ret.dims.tolist()
                    newdims.insert(i+1,newdim)
                    ret.dims = np.empty(len(newdims),dtype=Dim)
                    ret.dims[:] = newdims

                    # must also update the tokeep list
                    # must shift them up
                    tokeep[tokeep>=i]+=1
                    tokeep = tokeep.tolist()
                    tokeep.insert(i+1,i)
                    tokeep = np.array(tokeep)
                elif not isinstance(ind, slice) and len(ind)==0:
                    # handle where we selected nothing
                    ret.dims[i] = ret.dims[i][[]]
                else:
                    # slice the dims based on the index
                    #if isinstance(ind,np.ndarray) and ind.dtype==bool:
                    #    if len(ind.shape)>1:
                    #        ret = ret.view(AttrArray)
                    if not isinstance(ind, slice):
                        # squeeze it to maintain dimensionality
                        ind = np.asanyarray(ind)
                        tosqueeze = [0]*len(ind.shape)
                        tosqueeze[i] = slice(None)
                        ind = ind[tuple(tosqueeze)]
                        # if a boolean array is given as an index the
                        # dimensions get lost, so we need to cast to
                        # an AttrArray if there's more than 1 dim:
                        if isinstance(ind,np.ndarray) and ind.dtype==bool:
                            if len(self.shape)>1:
                                ret = ret.view(AttrArray)
                    ret.dims[i] = ret.dims[i][ind]

            # remove the empty dims
            ret.dims = ret.dims[tokeep]

            # remove the specified dims from the main array
            if np.any(remove_dim):
                ind = np.asarray([slice(None)]*len(ret.shape))
                ind[remove_dim] = 0
                ind = tuple(ind)
                ret = ret[ind]

        return ret
    
    def __getslice__(self,i,j):
        try: 
            # skip the dim check b/c we're going to fiddle with them
            self._skip_dim_check = True
            ret = AttrArray.__getslice__(self,i,j)           
        finally:
            # reset the _skip_dim_check flag:
            self._skip_dim_check = False
        ret.dims[0] = ret.dims[0].__getslice__(i,j)
        return ret
    
    def find(self,*args,**kwargs):
        """
        Returns a tuple of index arrays for the selected conditions. 

        There are three different ways to specify a filterstring
        illustrated in the examples.

        Notes
        -----
        data[data.find(filterstring)] returns the same slice as
        data.select(filterstring).

        See also
        --------
        DimArray.select

        Examples
        --------
        >>> import numpy as np
        >>> import dimarray as da
        >>> dim1 = da.Dim(range(5),'Dim1')
        >>> dim2 = da.Dim(['a','b','c'],'Dim2')
        >>> data = da.DimArray(np.random.rand(5,3),[dim1,dim2])
        >>> data.find('Dim1>2',"Dim2=='b'")
        (array([[3],
               [4]]), array([[1]]))
        >>> data.find(Dim1=data2['Dim1']>2,Dim2=data2['Dim2']=='b')
        (array([[3],
               [4]]), array([[1]]))
        >>> data.find("Dim1>kwargs['a']","Dim2==kwargs['b']",a=2,b='b')
        (array([[3],
               [4]]), array([[1]]))
        >>> data[data.find('Dim1>2',"Dim2=='b'")] == \
            data.select('Dim1>2',"Dim2=='b'")
        DimArray([[ True],
               [ True]], dtype=bool)
        >>> data[data.find(Dim1=data2['Dim1']>2,Dim2=data2['Dim2']=='b')] == \
            data.select(Dim1=data2['Dim1']>2,Dim2=data2['Dim2']=='b')
        DimArray([[ True],
               [ True]], dtype=bool)
        >>> data[data.find("Dim1>kwargs['a']","Dim2==kwargs['b']",a=2,b='b')] \
            == data.select("Dim1>kwargs['a']","Dim2==kwargs['b']",a=2,b='b')
        DimArray([[ True],
               [ True]], dtype=bool)
        """
        m_ind,ind,remove_dim = self._select_ind(*args,**kwargs)
        return m_ind

    def select(self,*args,**kwargs):
        """
        Returns a slice of the data filtered with the select conditions.

        There are three different ways to specify a filterstring
        illustrated in the examples.

        Notes
        -----
        data.select(filterstring) returns the same slice as
        data[data.find(filterstring)].

        See also
        --------
        DimArray.find

        Examples
        --------
        >>> import numpy as np
        >>> import dimarray as da
        >>> dim1 = da.Dim(range(5),'Dim1')
        >>> dim2 = da.Dim(['a','b','c'],'Dim2')
        >>> data = da.DimArray(np.random.rand(5,3),[dim1,dim2])
        >>> data
        DimArray([[ 0.52303181,  0.27313638,  0.28760072],
               [ 0.24885995,  0.40998977,  0.61080984],
               [ 0.43630142,  0.06662251,  0.61589201],
               [ 0.19332778,  0.27255998,  0.67924734],
               [ 0.57262178,  0.60912633,  0.80938473]])
        >>> data.select('Dim1>2',"Dim2=='b'")
        DimArray([[ 0.27255998],
               [ 0.60912633]])
        >>> data.select(Dim1=data2['Dim1']>2,Dim2=data2['Dim2']=='b')
        DimArray([[ 0.27255998],
               [ 0.60912633]])
        >>> data.select("Dim1>kwargs['a']","Dim2==kwargs['b']",a=2,b='b')
        DimArray([[ 0.27255998],
               [ 0.60912633]])
        >>> data.select('Dim1>2',"Dim2=='b'") == \
            data[data.find('Dim1>2',"Dim2=='b'")]
        DimArray([[ True],
               [ True]], dtype=bool)
        >>> data.select(Dim1=data2['Dim1']>2,Dim2=data2['Dim2']=='b') == \
            data[data.find(Dim1=data2['Dim1']>2,Dim2=data2['Dim2']=='b')]
        DimArray([[ True],
               [ True]], dtype=bool)
        >>> data.select("Dim1>kwargs['a']","Dim2==kwargs['b']",a=2,b='b') == \
            data[data.find("Dim1>kwargs['a']","Dim2==kwargs['b']",a=2,b='b')]
        DimArray([[ True],
               [ True]], dtype=bool)
        """
        m_ind,ind,remove_dim = self._select_ind(*args,**kwargs)
        return self[m_ind]

    def _split_bins(self, dim, bins, function, bin_labels,
                    error_on_nonexact, **kwargs):
        """
        Internal method for making bins when the number of bins or the
        indices at which to split the data into bins is
        specified. See make_bins method.
        """
        # Determine which function to use for splitting:
        if error_on_nonexact:
            split = np.split
        else:
            split = np.array_split

        # Create the new dimension:
        split_dim = split(self.dims[dim],bins)
        if bin_labels == 'function':
            new_dim_dat = np.array([function(x,**kwargs) for x in split_dim])
            new_dim = Dim(new_dim_dat,self.dim_names[dim])
        elif bin_labels == 'sequential':
            new_dim = Dim(np.arange(len(split_dim)),
                          self.dim_names[dim])
        elif ((len(np.atleast_1d(bin_labels).shape) == 1) and
              (len(np.atleast_1d(bin_labels)) == bins)):
            new_dim = Dim(np.atleast_1d(bin_labels),
                          self.dim_names[dim])
        else:
            raise ValueError("Invalid value for bin_labels. Allowed values " +
                             "are 'function','sequential', or a 1-D " +
                             " list/array of labels of the same length as " +
                             "bins.\n bins: " + str(bins) + "\n bin_labels: " +
                             str(bin_labels))

        # Create the new data:
        split_dat = split(self.view(AttrArray),bins,axis=dim)
        new_dat = np.array([function(x,axis=dim,**kwargs) for x in split_dat])
        
        # Now the dimensions of the array need be re-arranged in the correct
        # order:
        dim_order = np.arange(len(new_dat.shape))
        dim_order[dim] = 0
        dim_order[0:dim] = np.arange(1,dim+1)
        dim_order[dim+1:len(new_dat.shape)] = np.arange(dim+1,
                                                        len(new_dat.shape))
        new_dat = new_dat.transpose(dim_order)
        
        # Create and return new DimArray object:
        new_dims = copylib.deepcopy(self.dims)
        new_dims[dim] = new_dim
        new_attrs = self._attrs.copy()
        new_attrs['dims'] = new_dims
        return self.__class__(new_dat,**new_attrs)

    def _select_bins(self, dim, bins, function, bin_labels,
                     error_on_nonexact, **kwargs):
        """
        Internal method for making bins when the bins are specified as
        a list of intervals. See make_bins method.
        """
        # Create the new dimension:
        dimbin_indx = np.array([((self.dims[dim]>=x[0]) &
                                 (self.dims[dim]<x[1])) for x in bins])
        if np.shape(bins[-1])[-1] == 3:
            new_dim_dat = np.array([x[2] for x in bins])
        elif bin_labels == 'function':
            new_dim_dat = np.array([function(x,**kwargs) for x in
                                    [self.dims[dim][indx] for indx in
                                     dimbin_indx]])
        elif bin_labels == 'sequential':
            new_dim_dat = np.arange(len(dimbin_indx))
        elif ((len(np.atleast_1d(bin_labels).shape) == 1) and
              (len(np.atleast_1d(bin_labels)) == bins)):
            new_dim_dat = np.altleast_1d(bin_labels)
        else:
            raise ValueError("Invalid value for bin_labels. Allowed values " +
                             "are 'function','sequential', or a 1-D " +
                             " list/array of labels of the same length as " +
                             "bins.\n bins: " + str(bins) + "\n bin_labels: " +
                             str(bin_labels))
        
        new_dim = Dim(data=new_dim_dat,name=self.dim_names[dim])
        
        # Create the new data:
        # We need to transpose the data array so that dim is the first
        # dimension. We store the new order of dimensions in totrans:
        totrans = range(len(self.shape))
        totrans[0] = dim
        totrans[dim] = 0
        
        # Now we are ready to do the transpose:
        tmpdata = self.copy()
        tmpdata = np.transpose(tmpdata.view(np.ndarray),totrans)
        
        # Now loop through each bin applying the function and concatenate the
        # data:
        new_dat = None
        for b,bin in enumerate(bins):
            bindata = function(tmpdata[dimbin_indx[b]],axis=0,**kwargs)
            if new_dat is None:
                new_dat = bindata[np.newaxis,:]
            else:
                new_dat = np.r_[new_dat,bindata[np.newaxis,:]]
        
        # transpose back:
        new_dat = new_dat.transpose(totrans)
        
        # Create and return new DimArray object:
        new_dims = copylib.deepcopy(self.dims)
        new_dims[dim] = new_dim
        new_attrs = self._attrs.copy()
        new_attrs['dims'] = new_dims
        return self.__class__(new_dat,**new_attrs)


    def make_bins(self,axis,bins,function,bin_labels='function',
                  error_on_nonexact=True,**kwargs):
        """
        Return a copy of the data with dimension (specified by axis)
        binned as specified.
                        
        Parameters
        ----------
        axis : {int,str}
            The dimension to be binned. Can be name or number.
        bins : {int,list,tuple}
            Specifies how the data should be binned. Acceptable values
            are:
            * the number of bins (equally spaced, if possible, roughly
              equally spaced if not and error_on_nonexact is False).
              (Uses numpy.[array]split.)
            * A 1-D container (list or tuple) of the indices where the
              data should be split into bins. The value for
              error_on_nonexact does not influence the result.  (Uses
              numpy.[array]split.)
            * A 2-D container (lists or tuples) where each container
              in the first dimension specifies the min (inclusive) and
              the max (exlusive) values and (optionally) a label for
              each bin. The value for error_on_nonexact must be
              True. If labels are specified in bins, they are used and
              the value of bin_labels is ignored.
        function : function
            The function to aggregate over within the bins. Needs to
            take the data as the first argument and an additional axis
            argument (numpy.mean is an example of a valid function).
        bins_labels : {'function','sequential',array_like}, optional
            'function' applies the function that is used for binning
            to the dimension, 'sequential' numbers the bins
            sequentially. Alternatively, a 1-D container that contains
            the bin labels can be specified.
        error_on_nonexact : {True, False}, optional
            Specifies whether roughly equal bin sizes are acceptable
            when the data cannot be evenly split in the specified
            number of bins (this parameter is only applicable when
            bins is an integer specifying the number of bins). When
            True, the function numpy.split is used, when False the
            function numpy.array_split is used.                       
        kwargs : keyword arguments, optional
            Optional key word arguments to be passed on to function.
        
        Returns
        -------
        binned : DimArray
            A new DimArray instance in which one of the dimensions is
            binned as specified.
        
        Examples
        --------
        >>> import numpy as np
        >>> import dimarray as da
        >>> data = da.DimArray(np.random.rand(4,5))
        >>> data
        DimArray([[ 0.74214411,  0.35124939,  0.52641061,  0.85086401,  0.38799751],
               [ 0.692385  ,  0.14314031,  0.61169269,  0.14904847,  0.65182813],
               [ 0.33258044,  0.07763733,  0.18474865,  0.67977018,  0.30520807],
               [ 0.05501445,  0.09936871,  0.55943639,  0.70683311,  0.10069493]])
        >>> data.make_bins('dim1',2,np.mean)
        DimArray([[ 0.71726456,  0.24719485,  0.56905165,  0.49995624,  0.51991282],
               [ 0.19379744,  0.08850302,  0.37209252,  0.69330165,  0.2029515 ]])
        >>> data.make_bins('dim1',2,np.mean).dims
        array([[ 0.5  2.5], [0 1 2 3 4]], dtype=object)
        >>> data.make_bins('dim1',2,np.mean)
        DimArray([[ 0.71726456,  0.24719485,  0.56905165,  0.49995624,  0.51991282],
               [ 0.19379744,  0.08850302,  0.37209252,  0.69330165,  0.2029515 ]])
        >>> data.make_bins('dim2',2,np.mean,error_on_nonexact=False).dims
        array([[0 1 2 3], [ 1.   3.5]], dtype=object)
        """
        # Makes sure dim is index (convert dim name if necessary):
        dim = self.get_axis(axis)
        tmp_bins = np.atleast_2d(bins)
        if len(tmp_bins.shape)>2:
            raise ValueError("Invalid bins! Acceptable values are: number of" +
                             " bins, 1-D container of index values, 2-D " +
                             "container of min and max values and (optionally)" +
                             " a label for each bin. Provided bins: "+str(bins))
        if np.atleast_2d(bins).shape[1] == 1:
            return self._split_bins(dim,bins,function,bin_labels,
                               error_on_nonexact,**kwargs)
        elif np.atleast_2d(bins).shape[1] == 2:
            if not error_on_nonexact:
                raise ValueError("When bins are explicitly specified, " +
                                 "error_on_nonexact must be True. Provided " +
                                 "value: " + str(error_on_nonexact))
            return self._select_bins(dim,bins,function,bin_labels,
                                error_on_nonexact,**kwargs)
        elif np.atleast_2d(bins).shape[1] == 3:
            if bin_labels != 'function':
                raise ValueError("Simultaneously specification of bin labels " +
                                 "in bins and bin_labels is not allowed. " +
                                 "Provided bins: " + str(bins)+" Provided " +
                                 "bin_labels: " + str(bin_labels))
            if not error_on_nonexact:
                raise ValueError("When bins are explicitly specified, " +
                                  "error_on_nonexact must be True. Provided " +
                                  "value: " + str(error_on_nonexact))
            return self._select_bins(dim,bins,function,bin_labels,
                                     error_on_nonexact,**kwargs)
        else:
            raise ValueError("Invalid bins! Acceptable values are: number of" +
                             " bins, 1-D container of index values, 2-D " +
                             "container of min and max values and (optionally)" +
                             " a label for each bin. Provided bins: "+str(bins))

    def extend(self, data, axis=0):
        """
        Extend a DimArray along a specified axis.

        Parameters
        ----------
        data : sequence of {DimArray} objects or single {DimArray}
            The DimArrays must have the same dimensions as the current
            DimArray, except for the dimension corresponding to `axis`
            (the first, by default).
        axis : {int,str},optional
            The axis along which the DimArray objects will be joined.

        Returns
        -------
        result : DimArray
            A new DimArray instance extended as specified and of the
            same class as the current object.

        Notes
        -----
        Only the attributes of the current object are preserved (with
        the exception of the updated dimension).
        """
        # make sure we have a list
        if isinstance(data,DimArray):
            data = [data]
        else: # if we have a container of DimArrays:
            data = list(data)

        # make sure we have an axis number:
        axis = self.get_axis(axis)

        # make sure all dim_names match:
        dim_names_deviations = [np.sum(d.dim_names!=self.dim_names)
                                for d in data]
        if np.sum(dim_names_deviations)>0:
            raise ValueError('Names of the dimensions do not match!')
                
        # make sure all dims except for the extended one match:
        dim_deviations = [np.sum(d.dims!=self.dims) for d in data]
        if np.sum(dim_deviations)>1:
            raise ValueError('Dimensions do not match!')
                
        # add the current DimArray to the beginning of list:
        data.insert(0,self)
<<<<<<< HEAD
=======

        # list of dims to be concatenated:
        conc_dims = [d.dims[axis] for d in data]

        # convert all items to AttrArray view (necessary for call to
        # np.concatenate which transposes the arrays using the numpy
        # functions rather than the DimArray functions):
        data = [d.view(AttrArray) for d in data]
        #dim_names = [d.name for dat in data for d in dat.dims]
>>>>>>> 9f8f962b
        
        new_dat = np.concatenate(data,axis=axis)
        new_dims = copylib.deepcopy(self.dims)
        new_dims[axis] = Dim(np.concatenate(conc_dims),self.dim_names[axis])
        new_attrs = self._attrs.copy()
        new_attrs['dims'] = new_dims
        return self.__class__(new_dat,**new_attrs)

<<<<<<< HEAD
        # create new array:
        data = [d.view(AttrArray) for d in data]
        new_dat = np.concatenate(data,axis=axis)
        new_dims = copylib.deepcopy(self.dims)
        new_dims[axis] = Dim(np.concatenate(conc_dims),self.dim_names[axis])
        new_attrs = self._attrs.copy()
        new_attrs['dims'] = new_dims
        return self.__class__(new_dat,**new_attrs)


=======
        # # create new array:
        # result = np.concatenate(data,axis=axis).view(AttrArray)
        # result._attrs = self._attrs
        # result.__array_finalize__(self)
        # # update dims & return:
        # result.dims[axis] = Dim(np.concatenate(conc_dims),self.dim_names[axis])
        # return result.view(self.__class__)        
>>>>>>> 9f8f962b

    def add_dim(self, dim):
        """
        Add a new Dim to a DimArray, repeating the existing data for
        each value of the new dim.
        """
        # add the axis and repeat the data
        ret = self[np.newaxis].repeat(len(dim),axis=0)
        # now replace the dim
        ret.dims[0] = dim
        # return as desired class
        return ret.view(self.__class__)

    def get_axis(self,axis):
        """
        Get the axis number for a dimension name.

        Provides a convenient way to ensure an axis number, because it
        converts dimension names to axis numbers, but returns
        non-string input unchanged. Should only be needed in
        exceptional cases outside a class definition as any function
        that takes an axis keyword should also accept the
        corresponding dimension name.

        Parameters
        ----------
        axis : str
            The name of a dimension.
            
        Returns
        -------
        The axis number corresponding to the dimension name.
        If axis is not a string, it is returned unchanged.        
        """
        if isinstance(axis,str):
            # must convert to index dim
            axis = self.dim_names.index(axis)
        return axis

    def get_dim_name(self, axis):
        """
        Get the dim name for an axis.

        Provides an convenient way to ensure a dim name from an axis
        specification.  If a string is passed in, it is assumed to be
        a dim name is returned.

        Parameters
        ----------
        axis : int
            The index of a dimension.

        Returns
        -------
        The dim name for the specified axis.
        """
        if isinstance(axis, str):
            dim_name = axis
        else:
            dim_name = self.dim_names[axis]
        return dim_name
    
    def _ret_func(self, ret, axis):
        """
        Return function output for functions that take an axis
        argument after adjusting dims properly.
        """
        if axis is None:
            # just return what we got
            return ret.view(AttrArray)
        else:
            # pop the dim
            ret.dims = ret.dims[np.arange(len(ret.dims))!=axis]
            return ret.view(self.__class__)
    
    
    def all(self, axis=None, out=None):
        axis = self.get_axis(axis)
        ret = self.view(AttrArray).all(axis=axis, out=out)
        return self._ret_func(ret,axis)
    
    def any(self, axis=None, out=None):
        axis = self.get_axis(axis)
        ret = self.view(AttrArray).any(axis=axis, out=out)
        return self._ret_func(ret,axis)        

    def argmax(self, axis=None, out=None):
        axis = self.get_axis(axis)
        ret = self.view(AttrArray).argmax(axis=axis, out=out)
        return self._ret_func(ret,axis)        

    def argmin(self, axis=None, out=None):
        axis = self.get_axis(axis)
        ret = self.view(AttrArray).argmin(axis=axis, out=out)
        return self._ret_func(ret,axis)        

    def argsort(self, axis=-1, kind='quicksort', order=None):
        if axis is None:
            return self.view(AttrArray).argsort(axis=axis, kind=kind,
                                                 order=order)
        else:
            axis = self.get_axis(axis)
            ret = self.view(AttrArray).argsort(axis=axis, kind=kind,
                                               order=order)
            return ret.view(self.__class__)

    def compress(self, condition, axis=None, out=None):
        if axis is None:
            return self.view(AttrArray).compress(condition, axis=axis, out=out)
        else:
            axis = self.get_axis(axis)
            ret = self.view(AttrArray).compress(condition, axis=axis, out=out)
            cnd = np.array(condition)
            ret.dims[axis] = ret.dims[axis][cnd]
            return ret.view(self.__class__)

    def cumprod(self, axis=None, dtype=None, out=None):
        if axis is None:
            return self.view(AttrArray).cumprod(axis=axis, dtype=dtype,
                                                  out=out)
        else:
            axis = self.get_axis(axis)
            ret = self.view(AttrArray).cumprod(axis=axis, dtype=dtype, out=out)
            return ret.view(self.__class__)

    def cumsum(self, axis=None, dtype=None, out=None):
        if axis is None:
            return self.view(AttrArray).cumsum(axis=axis, dtype=dtype,
                                                out=out)
        else:
            axis = self.get_axis(axis)
            ret = self.view(AttrArray).cumsum(axis=axis, dtype=dtype, out=out)
            return ret.view(self.__class__)

    def diagonal(self, *args, **kwargs):
        return self.view(AttrArray).diagonal(*args, **kwargs)

    def flatten(self, *args, **kwargs):
        return self.view(AttrArray).flatten(*args, **kwargs)

    def max(self, axis=None, out=None):
        axis = self.get_axis(axis)
        ret = self.view(AttrArray).max(axis=axis, out=out)
        return self._ret_func(ret,axis)

    def mean(self, axis=None, dtype=None, out=None):
        axis = self.get_axis(axis)
        ret = self.view(AttrArray).mean(axis=axis, dtype=dtype, out=out)
        return self._ret_func(ret,axis)

    def min(self, axis=None, out=None):
        axis = self.get_axis(axis)
        ret = self.view(AttrArray).min(axis=axis, out=out)
        return self._ret_func(ret,axis)

    def nanmean(self, axis=None):
        axis = self.get_axis(axis)
        ret = self.view(AttrArray).nanmean(axis=axis)
        return self._ret_func(ret,axis)

    def nanstd(self, axis=None, ddof=0):
        axis = self.get_axis(axis)
        ret = self.view(AttrArray).nanstd(axis=axis, ddof=0)
        return self._ret_func(ret,axis)

    def nanvar(self, axis=None, ddof=0):
        axis = self.get_axis(axis)
        ret = self.view(AttrArray).nanvar(axis=axis, ddof=0)
        return self._ret_func(ret,axis)

    def nonzero(self, *args, **kwargs):
        return self.view(AttrArray).nonzero(*args, **kwargs)

    def prod(self, axis=None, dtype=None, out=None):
        axis = self.get_axis(axis)
        ret = self.view(AttrArray).prod(axis=axis, dtype=dtype, out=out)
        return self._ret_func(ret,axis)

    def ptp(self, axis=None, out=None):
        axis = self.get_axis(axis)
        ret = self.view(AttrArray).ptp(axis=axis, out=out)
        return self._ret_func(ret,axis)

    def ravel(self, *args, **kwargs):
        return self.view(AttrArray).ravel(*args, **kwargs)

    def repeat(self, repeats, axis=None):
        axis = self.get_axis(axis)
        return self.view(AttrArray).repeat(repeats, axis=axis)

    def reshape(self, shape, order='C'):
        return np.reshape(self.view(AttrArray),shape,order)

    def resize(self, *args, **kwargs):
        """Resizing is not possible for dimensioned arrays. Calling
        this method will throw a NotImplementedError exception. If
        resizing is desired the array needs to be converted to a
        different data type (e.g., numpy.ndarray), first!"""
        raise NotImplementedError("Resizing is not possible for dimensioned " +
                                  "arrays. Convert to (e.g.) numpy.ndarray!")

    def sort(self, axis=-1, kind='quicksort', order=None):
        if axis is None:
            raise ValueError("Please specify an axis! To sort a flattened "+
                             "array convert to (e.g.) numpy.ndarray.")
        axis = self.get_axis(axis)
        self.view(AttrArray).sort(axis=axis, kind=kind, order=order)
        self.view(self.__class__)
        self.dims[axis].sort(axis=axis, kind=kind, order=order)

    def squeeze(self):
        ret = self.view(AttrArray).squeeze()
        d = 0
        for dms in ret.dims:
            if len(ret.dims[d]) == 1:
                #ret.dims.pop(d)
                ret.dims = ret.dims[np.arange(len(ret.dims))!=d]
            else:
                d += 1
        return ret.view(self.__class__)

    def std(self, axis=None, dtype=None, out=None, ddof=0):
        axis = self.get_axis(axis)
        ret = self.view(AttrArray).std(axis=axis, dtype=dtype, out=out, ddof=0)
        return self._ret_func(ret,axis)

    def sum(self, axis=None, dtype=None, out=None):
        axis = self.get_axis(axis)
        ret = self.view(AttrArray).sum(axis=axis, dtype=dtype, out=out)
        return self._ret_func(ret,axis)

    def swapaxes(self, axis1, axis2):
        axis1 = self.get_axis(axis1)
        axis2 = self.get_axis(axis2)
        ret = self.view(AttrArray).swapaxes(axis1,axis2)
        tmp = ret.dims[axis1]
        ret.dims[axis1] = ret.dims[axis2]
        ret.dims[axis2] = tmp
        return ret.view(self.__class__)

    def take(self, indices, axis=None, out=None, mode='raise'):
        if axis is None:
            return self.view(AttrArray).take(indices, axis=axis,
                                             out=out, mode=mode)
        else:
            axis = self.get_axis(axis)
            ret = self.view(AttrArray).take(indices, axis=axis,
                                            out=out, mode=mode)
            ret.dims[axis] = ret.dims[axis].take(indices, axis=0,
                                                 out=out, mode=mode)
            return ret.view(self.__class__)
        
    def trace(self, *args, **kwargs):
        return self.view(AttrArray).trace(*args, **kwargs)

    def transpose(self, *axes):
        axes = np.squeeze(axes)
        # PBS (I think this was wrong):if len(axes.shape)==len(self):
        if(len(np.shape(axes))>0): # needs to be evaluated separately
                                   # b/c len(axes) won't work on None
            if(len(axes) == self.ndim):
                axes = [self.get_axis(a) for a in axes]
                ret = self.view(AttrArray).transpose(*axes)
                # ret.dims = [ret.dims[a] for a in axes]
                ret.dims = ret.dims[axes]
                return ret.view(self.__class__)     
        ret = self.view(AttrArray).transpose()
        # ret.dims.reverse()
        ret.dims = ret.dims[-1::-1]
        return ret.view(self.__class__)

    def var(self, axis=None, dtype=None, out=None, ddof=0):
        axis = self.get_axis(axis)
        ret = self.view(AttrArray).var(axis=axis, dtype=dtype,
                                       out=out, ddof=ddof)
        return self._ret_func(ret,axis)

# set the doc strings

# Methods that return DimArrays and take an axis argument:
axis_msg =\
"""

 **Below is the docstring from numpy.ndarray.**
 **For DimArray instances, the axis may be specified as string (dimension name).**

"""
axis_msg_aa =\
"""

 **Below is the docstring from AttrArray.**
 **For DimArray instances, the axis may be specified as string (dimension name).**

"""
axes_msg =\
"""

 **Below is the docstring from numpy.ndarray.**
 **The axes may be specified as strings (dimension names).**

"""
DimArray.all.im_func.func_doc = axis_msg+np.ndarray.all.__doc__            
DimArray.any.im_func.func_doc = axis_msg+np.ndarray.any.__doc__            
DimArray.argmax.im_func.func_doc = axis_msg+np.ndarray.argmax.__doc__            
DimArray.argmin.im_func.func_doc = axis_msg+np.ndarray.argmin.__doc__            
DimArray.argsort.im_func.func_doc = axis_msg+np.ndarray.argsort.__doc__            
DimArray.compress.im_func.func_doc = axis_msg+np.ndarray.compress.__doc__            
DimArray.cumprod.im_func.func_doc = axis_msg+np.ndarray.cumprod.__doc__            
DimArray.cumsum.im_func.func_doc = axis_msg+np.ndarray.cumsum.__doc__            
DimArray.max.im_func.func_doc = axis_msg+np.ndarray.max.__doc__            
DimArray.mean.im_func.func_doc = axis_msg+np.ndarray.mean.__doc__            
DimArray.min.im_func.func_doc = axis_msg+np.ndarray.min.__doc__            
DimArray.nanmean.im_func.func_doc = axis_msg_aa+AttrArray.nanmean.__doc__            
DimArray.nanstd.im_func.func_doc = axis_msg_aa+AttrArray.nanstd.__doc__            
DimArray.nanvar.im_func.func_doc = axis_msg_aa+AttrArray.nanvar.__doc__            
DimArray.prod.im_func.func_doc = axis_msg+np.ndarray.prod.__doc__            
DimArray.ptp.im_func.func_doc = axis_msg+np.ndarray.ptp.__doc__            
DimArray.sort.im_func.func_doc = axis_msg+np.ndarray.sort.__doc__            
DimArray.std.im_func.func_doc = axis_msg+np.ndarray.std.__doc__            
DimArray.sum.im_func.func_doc = axis_msg+np.ndarray.sum.__doc__            
DimArray.swapaxes.im_func.func_doc = axes_msg+np.ndarray.swapaxes.__doc__            
DimArray.take.im_func.func_doc = axis_msg+np.ndarray.take.__doc__            
DimArray.transpose.im_func.func_doc = axes_msg+np.ndarray.transpose.__doc__            
DimArray.var.im_func.func_doc = axis_msg+np.ndarray.var.__doc__            

# Methods that return DimArrays and do not take an axis argument:
DimArray.nonzero.im_func.func_doc = np.ndarray.nonzero.__doc__            
DimArray.squeeze.im_func.func_doc = np.ndarray.squeeze.__doc__            


# Methods that return AttrArrays: Prefic docstring with warning!
cast_msg =\
"""

 **CAUTION: the output of this method is cast to an AttrArray instance.**
 **Some attributes may no longer be valid after this Method is applied!**

"""
DimArray.diagonal.im_func.func_doc = cast_msg+np.ndarray.diagonal.__doc__
DimArray.flatten.im_func.func_doc = cast_msg+np.ndarray.flatten.__doc__
DimArray.ravel.im_func.func_doc = cast_msg+np.ndarray.ravel.__doc__            
DimArray.repeat.im_func.func_doc = cast_msg+np.ndarray.repeat.__doc__            
DimArray.reshape.im_func.func_doc = cast_msg+np.ndarray.reshape.__doc__  
#DimArray.resize.im_func.func_doc = cast_msg+np.ndarray.resize.__doc__            
DimArray.trace.im_func.func_doc = cast_msg+np.ndarray.trace.__doc__            <|MERGE_RESOLUTION|>--- conflicted
+++ resolved
@@ -899,7 +899,7 @@
                         
         Parameters
         ----------
-        axis : {int,str}
+        axis : int
             The dimension to be binned. Can be name or number.
         bins : {int,list,tuple}
             Specifies how the data should be binned. Acceptable values
@@ -1026,15 +1026,14 @@
         # make sure we have a list
         if isinstance(data,DimArray):
             data = [data]
-        else: # if we have a container of DimArrays:
+        else:
             data = list(data)
 
         # make sure we have an axis number:
         axis = self.get_axis(axis)
 
         # make sure all dim_names match:
-        dim_names_deviations = [np.sum(d.dim_names!=self.dim_names)
-                                for d in data]
+        dim_names_deviations = [np.sum(d.dim_names!=self.dim_names) for d in data]
         if np.sum(dim_names_deviations)>0:
             raise ValueError('Names of the dimensions do not match!')
                 
@@ -1045,8 +1044,6 @@
                 
         # add the current DimArray to the beginning of list:
         data.insert(0,self)
-<<<<<<< HEAD
-=======
 
         # list of dims to be concatenated:
         conc_dims = [d.dims[axis] for d in data]
@@ -1056,7 +1053,6 @@
         # functions rather than the DimArray functions):
         data = [d.view(AttrArray) for d in data]
         #dim_names = [d.name for dat in data for d in dat.dims]
->>>>>>> 9f8f962b
         
         new_dat = np.concatenate(data,axis=axis)
         new_dims = copylib.deepcopy(self.dims)
@@ -1065,18 +1061,6 @@
         new_attrs['dims'] = new_dims
         return self.__class__(new_dat,**new_attrs)
 
-<<<<<<< HEAD
-        # create new array:
-        data = [d.view(AttrArray) for d in data]
-        new_dat = np.concatenate(data,axis=axis)
-        new_dims = copylib.deepcopy(self.dims)
-        new_dims[axis] = Dim(np.concatenate(conc_dims),self.dim_names[axis])
-        new_attrs = self._attrs.copy()
-        new_attrs['dims'] = new_dims
-        return self.__class__(new_dat,**new_attrs)
-
-
-=======
         # # create new array:
         # result = np.concatenate(data,axis=axis).view(AttrArray)
         # result._attrs = self._attrs
@@ -1084,7 +1068,6 @@
         # # update dims & return:
         # result.dims[axis] = Dim(np.concatenate(conc_dims),self.dim_names[axis])
         # return result.view(self.__class__)        
->>>>>>> 9f8f962b
 
     def add_dim(self, dim):
         """
