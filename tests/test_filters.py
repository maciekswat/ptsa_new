--- conflicted
+++ resolved
@@ -7,12 +7,7 @@
 from numpy.testing import assert_array_equal, assert_array_almost_equal
 from ptsa.data import timeseries
 from ptsa.data.readers import BaseEventReader
-<<<<<<< HEAD
-from ptsa.data.filters.MorletWaveletFilter import MorletWaveletFilter
-from ptsa.data.filters.MorletWaveletFilterCpp import MorletWaveletFilterCpp
-=======
 from ptsa.data.filters.morlet import MorletWaveletFilter
->>>>>>> 81cdafca
 from ptsa.data.readers.tal import TalReader
 from ptsa.data.readers import EEGReader
 from ptsa.data.filters import DataChopper
@@ -31,12 +26,12 @@
     ts = timeseries.TimeSeries.create(
         data, rate, coords=coords,
         dims=dims, name="test", attrs={'test_attr': 1})
-    
+
     bipolar_pairs1 = np.array([range(9), range(1,10)])
     m2b1 = MonopolarToBipolarMapper(timeseries=ts,
                                     bipolar_pairs=bipolar_pairs1)
     ts_m2b1 = m2b1.filter()
-    
+
     bipolar_pairs2 = np.array([(i, j) for i, j in zip(range(9), range(1,10))],
                               dtype=[('ch0', '<i8'), ('ch1', '<i8')])
     m2b2 = MonopolarToBipolarMapper(timeseries=ts,
@@ -64,7 +59,7 @@
                               ts.sel(channels=range(1,10)).values))
     assert np.all(ts_m2b2 == (ts.sel(channels=range(9)).values -
                               ts.sel(channels=range(1,10)).values))
-    
+
     dims2 = ('time', 'electrodes', 'events')
     coords2 = {'time': np.linspace(0, 1, 20),
               'electrodes': range(10),
@@ -112,7 +107,7 @@
     assert np.all(ts_m2b4['electrodes'] == bipolar_pairs2)
     assert np.all(ts_m2b4 == (ts.sel(channels=range(9)).values -
                               ts.sel(channels=range(1,10)).values))
-    
+
     bipolar_pairs3 = np.array([(i, j) for i, j in zip(range(9), range(1,10))],
                               dtype=[('channel0', '<i8'), ('channel1', '<i8')])
     m2b5 = MonopolarToBipolarMapper(timeseries=ts2, channels_dim='electrodes',
@@ -325,27 +320,17 @@
                                   width=4, output=output_type)
         output = mwf.filter()
 
-<<<<<<< HEAD
-    def test_MorletWaveletFilterCpp(self):
-        mwf = MorletWaveletFilterCpp(time_series=self.time_series,freqs=np.array([10.,20.,40.]),width=4,
-                                     )
-        power,phase= mwf.filter()
-        assert power.shape == (3,1000)
-        assert phase.shape == (3,1000)
-=======
         if output_type in ['power', 'both']:
             assert output['power'].shape == (3, 1000)
         if output_type in ['phase', 'both']:
             assert output['phase'].shape == (3, 1000)
->>>>>>> 81cdafca
 
     def test_resample(self):
         rf = ResampleFilter(timeseries=self.timeseries, resamplerate=50.)
         new_ts = rf.filter()
-        assert len(new_ts['time']) == 50
+        assert len(new_ts) == 50
         assert new_ts.samplerate == 50.
 
-<<<<<<< HEAD
     def test_DataChopper(self):
         time_series = timeseries.TimeSeries(data=self.time_series.values[None,:],
                                             dims=('start_offsets', 'time'),
@@ -383,11 +368,6 @@
     test = TestFiltersExecute()
     test.setUp()
     test.test_MonopolarToBipolarMapper()
-=======
-
-
-
-
 
 class TestFilterShapes:
     """
@@ -426,5 +406,4 @@
 
 if __name__ == '__main__':
     TestFilterShapes.setup_class()
-    TestFilterShapes().test_MorletWaveletFilterCpp()
->>>>>>> 81cdafca
+    TestFilterShapes().test_MorletWaveletFilterCpp()