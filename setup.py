--- conflicted
+++ resolved
@@ -117,42 +117,6 @@
       ext_modules=ext_modules,
       # package_dir={},
       packages=[
-<<<<<<< HEAD
-          'ptsa',
-          'ptsa.extensions.morlet',
-          'ptsa.tests',
-          'ptsa.tests.ptsa_regression',
-          'ptsa.data',
-          'ptsa.data.readers',
-          'ptsa.data.MatlabIO',
-          'ptsa.data.common',
-          'ptsa.data.filters',
-          'ptsa.data.readers',
-          'ptsa.data.writers',
-          'ptsa.data.tests',
-          'ptsa.data.edf',
-          'ptsa.plotting',
-          'ptsa.plotting.tests',
-          'ptsa.stats',
-          'dimarray',
-          'dimarray.tests'
-      ],
-
-      py_modules=['ptsa.extensions.morlet']
-
-      )
-
-
-
-# copying fftw .dll - have to find better way of doing it "distutils-style"...
-copy(
-    src=fftw_lib_abspath,
-    dst=join(get_python_lib(),'ptsa','extensions','morlet')
-)
-
-
-print 'SETUP COMPLETE'
-=======
                 'ptsa',
                 'ptsa.extensions.morlet',
                 'ptsa.extensions.circular_stat',
@@ -175,4 +139,14 @@
                 ],
       py_modules=['ptsa.extensions.morlet','ptsa.extensions.circular_stat']
       )
->>>>>>> 7a11d6f3
+
+
+
+# copying fftw .dll - have to find better way of doing it "distutils-style"...
+copy(
+    src=fftw_lib_abspath,
+    dst=join(get_python_lib(),'ptsa','extensions','morlet')
+)
+
+
+print 'SETUP COMPLETE'