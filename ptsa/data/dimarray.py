#emacs: -*- mode: python-mode; py-indent-offset: 4; indent-tabs-mode: nil -*-
#ex: set sts=4 ts=4 sw=4 et:
### ### ### ### ### ### ### ### ### ### ### ### ### ### ### ### ### ### ### ##
#
#   See the COPYING file distributed along with the PTSA package for the
#   copyright and license terms.
#
### ### ### ### ### ### ### ### ### ### ### ### ### ### ### ### ### ### ### ##

import numpy as np
import copy as copylib
import re
from ptsa.data.attrarray import AttrArray

###############################
# New dimensioned array class
###############################

class Dim(AttrArray):
    """
    Dim(data, name, dtype=None, copy=False, **kwargs)
    
    Class that defines a dimension.  It has one required attribute
    (name), but other custom attributes (e.g., units) can be specified.

    Parameters
    ----------
    data : {1-D array_like}
        The values of the dimension (e.g., time points for a time dimension)
    name : {object}
        The name of the dimension (e.g., 'time')
    dtype : {numpy.dtype},optional
        The data type.
    copy : {bool},optional
        Flag specifying whether or not data should be copied.
    **kwargs : {**kwargs},optional
        Additional custom attributes (e.g., units='ms').
    """
    _required_attrs = {'name':str}
    
    def __new__(cls, data, name, dtype=None, copy=True, **kwargs):
        # set the kwargs to have name
        kwargs['name'] = name
        # make new AttrArray:
        dim = AttrArray(data,dtype=dtype,copy=copy,**kwargs)
        # convert to Dim and return:
        return dim.view(cls)

    def __array_finalize__(self, obj):
        AttrArray.__array_finalize__(self,obj)
        # XXX perhaps save the copy state and only copy if requested
        #self._attrs = copylib.copy(getattr(obj, '_attrs', {}))
        # Set all attributes:
        #self._setAllAttr()
        # Ensure that the required attributes are present:
        #self._chkReqAttr()
        
        #self._getitem = False
        #if (isinstance(obj, Dim) and obj._getitem): return

        # make sure the data is 1-D:
        if self.ndim == 1: # if 1-D, return
            return
        # massage the array into 1-D if possible:
        elif self.ndim > 1:
            # using self.squeeze() can lead to nasty recursions and
            # 0-D arrays so we do it by hand:
            newshape = tuple([x for x in self.shape if x > 1])
            ndim = len(newshape)
            if ndim == 1:
                self.shape = newshape
                return
            elif ndim == 0:
                self.shape = (1,)
            else:
                raise ValueError("Dim instances must be 1-dimensional!\ndim:\n"+
                                 str(self)+"\nnewshape:",newshape)
        # if the array is 0-D, make it 1-D:
        elif self.ndim == 0:
            self.shape = (1)
            return
        else:
            # This would require negative self.ndim which would
            # indicate a serious bug in ndarray.
            raise ValueError("Invalid number of dimensions!")



class DimArray(AttrArray):
    """
    DimArray(data, dims, dtype=None, copy=False, **kwargs)

    Class that keeps track of the dimensions of a NumPy ndarray.  The
    dimensions are specified in the dims attribute as a list of Dim
    instances that match the shape of the data array.

    The DimArray class provides a number of conveniences above and
    beyond normal ndarrays.  These include the ability to refer to
    dimensions by name and to select subsets of the data based on
    complex queries using the dimension names.

    Parameters
    ----------
    data : {array_like}
        The dimensioned data.
    dims : {list of Dim instances}
        The dimensions of the data.
    dtype : {numpy.dtype},optional
        The data type.
    copy : {bool},optional
        Flag specifying whether or not data should be copied.
    **kwargs : {**kwargs},optional
        Additional custom attributes.    
    """
    _required_attrs = {'dims':list}
    dim_names = property(lambda self: [dim.name for dim in self.dims],
                     doc="Dimension names (read only)")
<<<<<<< HEAD
    _dim_namesRE = property(lambda self: re.compile('(?<!.)\\b' +
                           '\\b(?!.)|(?<!.)\\b'.join(self.dim_names) + '\\b(?!.)'))
=======
    # XXX Won't the following make it recompile the regular expression
    # every time you access it? 
    _namesRE = property(lambda self: re.compile(
                        '\\b'+'\\b|\\b'.join(self.names)+'\\b'))
    _nameOnlyRE = property(lambda self: re.compile('(?<!.)\\b' +
                           '\\b(?!.)|(?<!.)\\b'.join(self.names) + '\\b(?!.)'))
>>>>>>> b075baed
    
    def __new__(cls, data, dims, dtype=None, copy=True, **kwargs):
        # set the kwargs to have name
        kwargs['dims'] = dims
        # make new AttrArray:
        dimarray = AttrArray(data,dtype=dtype,copy=copy,**kwargs)
        # convert to DimArray and return:
        return dimarray.view(cls)

    def __array_finalize__(self,obj):
        # call the AttrArray finalize
        AttrArray.__array_finalize__(self,obj)
        # ensure _getitem flag is off
        self._getitem = False
        # if this method is called from __getitem__, don't check dims
        # (they are adjusted later by __getitem__):
        if (isinstance(obj,DimArray) and obj._getitem): return
        # ensure that the dims attribute is valid:
        self._chkDims()

    def _chkDims(self):
        """
        Ensure that the dims attribute is a list of Dim instances that match the array shape.
        """
        # Ensure list:
        if not isinstance(self.dims,list):
            raise AttributeError("The dims attribute must be a list "+
                             "of Dim instances!\ndims:\n"+str(self.dims))
        
        # Ensure that list is made up of only Dim instances:
        if not np.array([isinstance(x,Dim) for x in self.dims]).all():
            raise AttributeError("The dims attribute must contain "+
                             "only Dim instances!\ndims:\n"+str(self.dims))
        
        # Ensure that the lengths of the Dim instances match the array shape:
        if self.shape != tuple([len(d) for d in self.dims]):
            raise AttributeError("The length of the dims must match the shape of "+
                             "the DimArray!\nDimArray shape: "+str(self.shape)+
                             "\nShape of the dims:\n"+
                             str(tuple([len(d) for d in self.dims])))
        
        # Ensure unique dimension names:
        if len(np.unique(self.dim_names)) != len(self.dim_names):
            raise AttributeError("Dimension names must be unique!\nnames: "+
                                 str(self.dim_names))



    def _select_ind(self,*args,**kwargs):
        """
        Returns a tuple of index arrays for the selected conditions and an array
        of Boolean index arrays.     
        """
        # get starting indicies
        ind = [np.ones(dim.shape,np.bool) for dim in self.dims]

        # process the args
        for arg in args:
            # arg must be a string
            filterStr = arg

            # figure out which dimension we're dealing with
            foundDim = False
            for d,k in enumerate(self.dim_names):
                # RE makes sure to not replace substrings
                if re.search(r'\b'+k+r'\b',filterStr):
                    # this is our dimension
                    foundDim = True

                    # replace the string
                    filterStr = re.sub(r'\b'+k+r'\b','self["'+k+'"]',filterStr)

                    # get the new index
                    newind = eval(filterStr)
                    
                    # apply it to the dimension index
                    ind[d] = ind[d] & newind

                    # break this loop to continue the next
                    break
            # if we get to here, the provided string did not specify any dimensions
            if not foundDim:
                # XXX eventually this should be a custom exception
                raise ValueError("The provided filter string did not specify "+
                                 "any valid dimensions: "+str(filterStr))
            
        # loop over the kwargs
        for key,value in kwargs.iteritems():
            if key in self.dim_names:
                # get the proper dimension to cull
                d = self.dim_names.index(key)
                ind[d] = ind[d] & value

        # create the final master index
        m_ind = np.ix_(*ind)

        return m_ind,ind


    def __getitem__(self, index):
        # embedd in try block to ensure that _getitem flag is reset (in finally)
        try:
            if isinstance(index,str):
                # see if it's just a single dimension name
                res = self._dim_namesRE.search(index)
                if res:
                    # we have a single name, so return the
                    # corresponding dimension
                    return self.dims[self.dim_names.index(res.group())]
                else:
                    # call select to do the work
                    return self.select(index)
            elif isinstance(index,int):
                # a single int as index eliminates the first dimension:
                newdims = copylib.deepcopy(self.dims)
                newdims.pop(0)
            elif isinstance(index,slice) or isinstance(index,np.ndarray):
                # a single slice is taken over the first dimension:
                newdims = copylib.deepcopy(self.dims)
                newdims[0]=newdims[0][index]
            elif isinstance(index,tuple):
                # for tuples, loop over the elements:
                newdims = copylib.deepcopy(self.dims)
                adj_i = 0 # adjusted index (if dimensions are eliminated)
                for i,ind in enumerate(index):
                    if isinstance(ind,int):
                        # eliminate respective dim and update adj_i accordingly:
                        newdims.pop(adj_i)
                        adj_i -= 1
                    elif isinstance(ind,slice) or isinstance(ind,np.ndarray):
                        # apply the slice or array to the respective dimension
                        newdims[adj_i] = newdims[adj_i][ind]
                    else: # not sure if there are other legitimate indices here
                        raise NotImplementedError("This index is not (yet?) "+
                                                  " implemented!",type(ind),
                                                  str(ind),str(i),str(adj_i),
                                                  type(index),str(index))
                    # increment adjusted index:
                    adj_i += 1
            else: # not sure if there are other legitimate indices here
                raise NotImplementedError("This index is not (yet?) "+
                                          "implemented!",type(index),str(index))
            
            # Now that the dimensions are updated, we need to get the data:
            # set _getitem flag for __array_finalize__:
            self._getitem = True
            # get the data:
            ret = np.ndarray.__getitem__(self,index)
            # if the resulting data is scalar, return it:
            if ret.ndim == 0:
                return ret
            else: # othewise, adjust the dimensions:
                # set new dimensions:
                ret.dims = newdims
                # finalize the new array and return:
                ret.__array_finalize__(ret)
                return ret            
        finally:
            # reset the _getitem flag:
            self._getitem = False        

    def select(self,*args,**kwargs):
        """
        Return a slice of the data filtered with the select conditions.

        data.select('time>0','events.recalled==True')
        or
        data.select(time=data['time']>0,events=data['events'].recalled==True)
        or 
        data.find("time>kwargs['t']","events.recalled==kwargs['val']",t=0,val=True)

        To get a tuple of index arrays for the selected conditions use the find method.
        """
        m_ind,ind = self._select_ind(*args,**kwargs)
        return self[m_ind]

    def _apply_func(self,func,axis,**kwargs):
        ret = self.view(AttrArray)
        if axis is None:
            return func(ret,axis=axis,**kwargs)
        else:
            ret.dims.pop(axis)
            ret = func(ret,axis=axis,**kwargs)
            return ret.view(self.__class__)
             

    
    def mean(self, axis=None, dtype=None, out=None):
        if isinstance(axis,str):
            # must convert to index dim
            axis = self.names.index(axis)
        ret = self.view(AttrArray).mean(axis=axis, dtype=dtype, out=out)
        if axis is None:
            # just return what we got
            return ret
        else:
            # pop the dim
            ret.dims.pop(axis)
            return ret.view(self.__class__)
    
    def std(self, axis=None, dtype=None, out=None):
        if isinstance(axis,str):
            # must convert to index dim
            axis = self.names.index(axis)
        ret = self.view(AttrArray).std(axis=axis, dtype=dtype, out=out)
        if axis is None:
            # just return what we got
            return ret
        else:
            # pop the dim
            ret.dims.pop(axis)
            return ret.view(self.__class__)

# set the doc strings
DimArray.mean.im_func.func_doc = np.ndarray.mean.__doc__            
DimArray.std.im_func.func_doc = np.ndarray.std.__doc__            

    <|MERGE_RESOLUTION|>--- conflicted
+++ resolved
@@ -115,17 +115,9 @@
     _required_attrs = {'dims':list}
     dim_names = property(lambda self: [dim.name for dim in self.dims],
                      doc="Dimension names (read only)")
-<<<<<<< HEAD
     _dim_namesRE = property(lambda self: re.compile('(?<!.)\\b' +
-                           '\\b(?!.)|(?<!.)\\b'.join(self.dim_names) + '\\b(?!.)'))
-=======
-    # XXX Won't the following make it recompile the regular expression
-    # every time you access it? 
-    _namesRE = property(lambda self: re.compile(
-                        '\\b'+'\\b|\\b'.join(self.names)+'\\b'))
-    _nameOnlyRE = property(lambda self: re.compile('(?<!.)\\b' +
-                           '\\b(?!.)|(?<!.)\\b'.join(self.names) + '\\b(?!.)'))
->>>>>>> b075baed
+                      '\\b(?!.)|(?<!.)\\b'.join(self.dim_names) + '\\b(?!.)'))
+
     
     def __new__(cls, data, dims, dtype=None, copy=True, **kwargs):
         # set the kwargs to have name
