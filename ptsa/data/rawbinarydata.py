#emacs: -*- mode: python; py-indent-offset: 4; indent-tabs-mode: nil -*-
#ex: set sts=4 ts=4 sw=4 et:
### ### ### ### ### ### ### ### ### ### ### ### ### ### ### ### ### ### ### ##
#
#   See the COPYING file distributed along with the PTSA package for the
#   copyright and license terms.
#
### ### ### ### ### ### ### ### ### ### ### ### ### ### ### ### ### ### ### ##

# local imports
from datawrapper import DataWrapper
from events import Events,TsEvents
<<<<<<< HEAD
from timeseries import TimeSeries,Dim
=======
from dimarray import DimArray,Dim
from timeseries import TimeSeries
>>>>>>> 3600788a

# global imports
import numpy as np
import string
import struct
import os
from scipy.io import loadmat

class RawBinaryEEG(DataWrapper):
    """
    Interface to data stored in binary format with a separate file for
    each channel.  
    """
    def __init__(self,dataroot,samplerate=None,format='int16',gain=1):
        """Initialize the interface to the data.  You must specify the
        dataroot, which is a string that contains the path to and
        root, up to the channel numbers, where the data are stored."""
        # set up the basic params of the data
        self.dataroot = dataroot
        self.samplerate = samplerate
        self.format = format
        self.gain = gain

        # see if can find them from a params file in dataroot
        self.params = self._getParams(dataroot)

        # set what we can from the params 
        if self.params.has_key('samplerate'):
            self.samplerate = self.params['samplerate']
        if self.params.has_key('format'):
            self.format = self.params['format']
        if self.params.has_key('dataformat'):
            self.format = self.params['dataformat']
        if self.params.has_key('gain'):
            self.gain = self.params['gain']

        # set the nBytes and format str
        if self.format == 'single':
            self.nBytes = 4
            self.fmtStr = 'f'
        elif self.format == 'short' or self.format == 'int16':
            self.nBytes = 2
            self.fmtStr = 'h'
        elif self.format == 'double':
            self.nBytes = 8
            self.fmtStr = 'd'

    def _getParams(self,dataroot):
        """Get parameters of the data from the dataroot."""
        # set default params
        params = {'samplerate':256.03,'gain':1.}

        # first look for dataroot.params file
        paramFile = dataroot + '.params'
        if not os.path.isfile(paramFile):
            # see if it's params.txt
            paramFile = os.path.join(os.path.dirname(dataroot),'params.txt')
            if not os.path.isfile(paramFile):
                #raise "file not found"  # fix this
                return params
        
        # we have a file, so open and process it
        for line in open(paramFile,'r').readlines():
            # get the columns by splitting
            cols = line.strip().split()
            # set the params
            params[cols[0]] = eval(string.join(cols[1:]))
        
        # return the params dict
        return params
        

    def _load_timeseries(self,channel,eventOffsets,dur_samp,offset_samp):
        """
        
        """

        # determine the file
	eegfname = '%s.%03i' % (self.dataroot,channel)
	if os.path.isfile(eegfname):
	    efile = open(eegfname,'rb')
	else:
	    # try unpadded lead
	    eegfname = '%s.%i' % (self.dataroot,channel)
	    if os.path.isfile(eegfname):
		efile = open(eegfname,'rb')
	    else:
		raise IOError('EEG file not found for channel %i and file root %s\n' 
			      % (channel,self.dataroot))
                
	# loop over events
	eventdata = []
<<<<<<< HEAD

        # # get the eventOffsets
        # if isinstance(eventInfo,TsEvents):
        #     eventOffsets = eventInfo['eegoffset']
        # else:
        #     eventOffsets = eventInfo
        # eventOffsets = np.asarray(eventOffsets)
	# if len(eventOffsets.shape)==0:
	#     eventOffsets = [eventOffsets]

=======
        # get the eventOffsets
        if isinstance(eventInfo,TsEvents):
            eventOffsets = eventInfo['eegoffset']
        else:
            eventOffsets = eventInfo
        eventOffsets = np.asarray(eventOffsets)
	if len(eventOffsets.shape)==0:
	    eventOffsets = [eventOffsets]
>>>>>>> 3600788a
	for evOffset in eventOffsets:
	    # seek to the position in the file
	    thetime = offset_samp+evOffset
	    efile.seek(self.nBytes*thetime,0)

	    # read the data
	    data = efile.read(int(self.nBytes*dur_samp))

	    # convert from string to array based on the format
	    # hard codes little endian
	    data = np.array(struct.unpack('<'+str(len(data)/self.nBytes)+self.fmtStr,data))

	    # make sure we got some data
	    if len(data) < dur_samp:
		raise IOError('Event with offset %d is outside the bounds of file %s.\n'
			      % (evOffset,eegfname))

	    # append it to the events
	    eventdata.append(data)

        # calc the time range
        sampStart = offset_samp*samplesize
        sampEnd = sampStart + (dur_samp-1)*samplesize
        timeRange = np.linspace(sampStart,sampEnd,dur_samp)

	# make it a timeseries
        if isinstance(eventInfo,TsEvents):
            dims = [Dim('event', eventInfo.data, 'event'),
                    Dim('time',timeRange)]
        else:
            dims = [Dim('eventOffsets', eventOffsets, 'samples'),
                    Dim('time',timeRange)]
        eventdata = TimeSeries(np.array(eventdata),
                               dims,
                               tdim='time',
                               self.samplerate)

        # multiply by the gain
	eventdata *= self.gain

	
        return eventdata


def createEventsFromMatFile(matfile):
    """Create an events data array from an events structure saved in a
    Matlab mat file."""
    # load the mat file
    mat = loadmat(matfile)

    if 'events' not in mat.keys():
        raise "\nError processing the Matlab file: %s\n" + \
              "This file must contain an events structure" + \
              "with the name \"events\" (case sensitive)!\n" +\
              "(All other content of the file is ignored.)" % matfile 
    
    # get num events
    numEvents = len(mat['events'])

    # determine the fieldnames and formats
    fields = mat['events'][0]._fieldnames
    
    # create list with array for each field
    data = []
    hasEEGInfo = False
    for f,field in enumerate(fields):
	# handle special cases
	if field == 'eegfile':
	    # we have eeg info
	    hasEEGInfo = True

	    # get unique files
	    eegfiles = np.unique(map(lambda x: str(x.eegfile),mat['events']))
	    
	    # make dictionary of data wrapers for the eeg files
	    efile_dict = {}
	    for eegfile in eegfiles:
		efile_dict[eegfile] = RawBinaryEEG(eegfile)

	    # Handle when the eegfile field is blank
	    efile_dict[''] = None
	
	    # set the eegfile to the correct data wrapper
	    newdat = np.array(map(lambda x: efile_dict[str(x.__getattribute__(field))],
				 mat['events']))
			
	    # change field name to eegsrc
	    fields[f] = 'eegsrc'
	else:
	    # get the data in normal fashion
	    newdat = np.array(map(lambda x: x.__getattribute__(field),mat['events']))

	# append the data
	data.append(newdat)

    # allocate for new array
    newrec = np.rec.fromarrays(data,names=fields)

    # see if process into DataArray or Events
    if hasEEGInfo:
	newrec = TsEvents(newrec)
    else:
	newrec = Events(newrec)

    return newrec

<|MERGE_RESOLUTION|>--- conflicted
+++ resolved
@@ -10,12 +10,7 @@
 # local imports
 from datawrapper import DataWrapper
 from events import Events,TsEvents
-<<<<<<< HEAD
 from timeseries import TimeSeries,Dim
-=======
-from dimarray import DimArray,Dim
-from timeseries import TimeSeries
->>>>>>> 3600788a
 
 # global imports
 import numpy as np
@@ -108,7 +103,6 @@
                 
 	# loop over events
 	eventdata = []
-<<<<<<< HEAD
 
         # # get the eventOffsets
         # if isinstance(eventInfo,TsEvents):
@@ -118,17 +112,6 @@
         # eventOffsets = np.asarray(eventOffsets)
 	# if len(eventOffsets.shape)==0:
 	#     eventOffsets = [eventOffsets]
-
-=======
-        # get the eventOffsets
-        if isinstance(eventInfo,TsEvents):
-            eventOffsets = eventInfo['eegoffset']
-        else:
-            eventOffsets = eventInfo
-        eventOffsets = np.asarray(eventOffsets)
-	if len(eventOffsets.shape)==0:
-	    eventOffsets = [eventOffsets]
->>>>>>> 3600788a
 	for evOffset in eventOffsets:
 	    # seek to the position in the file
 	    thetime = offset_samp+evOffset
