import numpy as np
from xarray import DataArray
from ptsa.data.readers.base import BaseReader
from ptsa.data.readers.params import ParamsReader
<<<<<<< HEAD
import six
=======
>>>>>>> 7a2e81b7
from abc import abstractmethod
import traits.api

class BaseRawReader(BaseReader, traits.api.HasTraits):
    """
    Abstract base class for objects that know how to read binary EEG files.
    Classes inheriting from BaseRawReader should do the following
    * Override :meth:read_file
    * Set self.params_dict['gain'] and self.params_dict['samplerate'] as appropriate,
      either in self.read_file or in the constructor
    * Make sure that self.channel_name as appropriate for the referencing scheme used
    """

    dataroot = traits.api.Str
    channels = traits.api.CArray
    start_offsets = traits.api.CArray
    read_size = traits.api.Int

    channel_name = 'channels'

    def __init__(self, dataroot,channels=tuple(),start_offsets=tuple([0]),read_size=-1):
        """
        Constructor
        :param dataroot {str} -  core name of the eegfile file (i.e. full path except extension e.g. '.002').
        Normally this is eegfile field from events record

        :param channels {array-like} - array of channels (array of strings) that should be read
        :param start_offsets {array-like} -  array of ints with read offsets
        :param read_size {int} - size of the read chunk. If -1 the entire file is read
        :return:None

        """
        self.dataroot = dataroot
        self.channels = channels
        self.start_offsets = start_offsets
        self.read_size = read_size
        p_reader = ParamsReader(dataroot=self.dataroot)
        self.params_dict = p_reader.read()

    def read(self):
        """Read EEG data.

        Returns
        -------
        event_data : DataArray
            Populated with data read from eeg files. The size of the output is
            number of channels * number of start offsets * number of time series
            points. The corresponding DataArray axes are: 'channels',
            'start_offsets', 'offsets'
        read_ok_mask : np.ndarray
            Mask of chunks that were properly read.

        Notes
        -----
        This method should *not* be overridden by subclasses. Instead, override
        the :meth:`read_file` method to implement new file types (see for
        example the HDF5 reader).

        """

        eventdata, read_ok_mask = self.read_file(self.dataroot,self.channels,self.start_offsets,self.read_size)
        # multiply by the gain
        eventdata *= self.params_dict['gain']

        eventdata = DataArray(eventdata,
                              dims=[self.channel_name, 'start_offsets', 'offsets'],
                              coords={
                                  self.channel_name: self.channels,
                                  'start_offsets': self.start_offsets.copy(),
                                  'offsets': np.arange(self.read_size),
                                  'samplerate': self.params_dict['samplerate']

                              }
                              )

        from copy import deepcopy
        eventdata.attrs = deepcopy(self.params_dict)

        return eventdata, read_ok_mask

    @abstractmethod
    def read_file(self,filename,channels,start_offsets=np.array([0]),read_size=-1):
        """
        Reads raw data from binary files into a numpy array of shape (len(channels),len(start_offsets), read_size).
         For each channel and offset, indicates whether the data at that offset on that channel could be read successfully.

         For each channel and offset, indicates whether the data at that offset
         on that channel could be read successfully.

         Parameters
         ----------
         filename : str
            The name of the file to read
        channels : list
            The channels to read from the file
        start_offsets : np.ndarray
            The indices in the array to start reading at
        read_size : int
            The number of samples to read at each offset.

        Returns
        -------
        eventdata : np.ndarray
            The EEG data corresponding to each offset
        read_ok_mask : np.ndarray
            Boolean mask indicating whether each offset was read successfully.

        """
        raise NotImplementedError<|MERGE_RESOLUTION|>--- conflicted
+++ resolved
@@ -2,10 +2,6 @@
 from xarray import DataArray
 from ptsa.data.readers.base import BaseReader
 from ptsa.data.readers.params import ParamsReader
-<<<<<<< HEAD
-import six
-=======
->>>>>>> 7a2e81b7
 from abc import abstractmethod
 import traits.api
 
