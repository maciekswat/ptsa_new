from collections import defaultdict
import os.path
import warnings

import numpy as np
import xarray as xr

import traits.api
from ptsa.data.readers.params import ParamsReader
from ptsa.data.readers.edf import EDFRawReader
from ptsa.data.readers.binary import BinaryRawReader
from ptsa.data.readers.hdf5 import H5RawReader
from ptsa.data.readers.base import BaseReader
<<<<<<< HEAD
import six
=======
>>>>>>> 7a2e81b7
from ptsa.data.TimeSeriesX import TimeSeriesX

__all__ = [
    'EEGReader',
]


# FIXME: centralize PTSA exception classes
class IncompatibleDataError(Exception):
    pass


class EEGReader(traits.api.HasTraits):
    """
    Reader that knows how to read binary eeg files. It can read chunks of the eeg signal based on events input
    or can read entire session if session_dataroot is non empty.

    Keyword Arguments
    -----------------
    channels : np.ndarray
        Array-like of channel labels
    start_time : float
        read start offset in seconds w.r.t to the eegeffset specified in the events recarray
    end_time:
        read end offset in seconds w.r.t to the eegeffset specified in the
        events recarray
    buffer_time : float
        extra buffer in seconds (subtracted from start read and added to end
        read)
    events : np.recarray
        numpy recarray representing Events
    session_dataroot : str
        path to session dataroot. When set the reader will read the entire
        session
    remove_bad_events : bool
        Remove "bad" events. Defaults to True.

    Notes
    -----
    An EEGReader must be constructed using either :py:arg:events or :py:arg:session_dataroot.
    """
    channels = traits.api.CArray
    start_time = traits.api.Float
    end_time = traits.api.Float
    buffer_time = traits.api.Float
    session_dataroot = traits.api.Str
    remove_bad_events = traits.api.Bool

    READER_FILETYPE_DICT = defaultdict(lambda : BinaryRawReader)
    READER_FILETYPE_DICT.update({'.h5':H5RawReader,
                                 '.bdf':EDFRawReader,
                                 '.edf':EDFRawReader,})

    def __init__(self,events=None ,channels=np.array([], dtype='|S3'),
                 start_time=0.0,end_time=0.0,buffer_time=0.0,session_dataroot='',remove_bad_events=True):
        self.events = events
        self.channels = channels
        self.start_time = start_time
        self.end_time=end_time
        self.buffer_time = buffer_time
        self.session_dataroot = session_dataroot
        self.remove_bad_events = remove_bad_events
        self.removed_corrupt_events = False
        self.event_ok_mask_sorted = None

        assert self.start_time <= self.end_time, \
            'start_time (%s) must be less or equal to end_time(%s) ' % (self.start_time, self.end_time)
        assert self.events is not None or self.session_dataroot, 'Either events or session_dataroot must be present'

        self.read_fcn = self.read_events_data
        if self.session_dataroot:
            self.read_fcn = self.read_session_data
        self.channel_name = 'channels'

    def compute_read_offsets(self, dataroot):
        """
        Reads Parameter file and exracts sampling rate that is used to convert from start_time, end_time, buffer_time
        (expressed in seconds)
        to start_offset, end_offset, buffer_offset expressed as integers indicating number of time series data points (not bytes!)

        :param dataroot: core name of the eeg datafile
        :return: tuple of 3 {int} - start_offset, end_offset, buffer_offset
        """
        p_reader = ParamsReader(dataroot=dataroot)
        params = p_reader.read()
        samplerate = params['samplerate']

        start_offset = int(np.round(self.start_time * samplerate))
        end_offset = int(np.round(self.end_time * samplerate))
        buffer_offset = int(np.round(self.buffer_time * samplerate))

        return start_offset, end_offset, buffer_offset

    def __create_base_raw_readers(self):
        """
        Creates BaseRawreader for each (unique) dataroot present in events recarray
        :return: list of BaseRawReaders and list of dataroots
        :raises: [IncompatibleDataError] if the readers are not all the same class
        """
        evs = self.events
        dataroots = np.unique(evs.eegfile)
        raw_readers = []
        original_dataroots = []

        for dataroot in dataroots:
            events_with_matched_dataroot = evs[evs.eegfile == dataroot]

            start_offset, end_offset, buffer_offset = self.compute_read_offsets(dataroot=dataroot)

            read_size = end_offset - start_offset + 2 * buffer_offset

            # start_offsets = events_with_matched_dataroot.eegoffset + start_offset - buffer_offset
            start_offsets = events_with_matched_dataroot.eegoffset + start_offset - buffer_offset

            brr = self.READER_FILETYPE_DICT[os.path.splitext(dataroot)[-1]](dataroot=dataroot, channels=self.channels, start_offsets=start_offsets,
                                read_size=read_size)
            raw_readers.append(brr)

            original_dataroots.append(dataroot)

        return raw_readers, original_dataroots

    def read_session_data(self):
        """
        Reads entire session worth of data

        :return: TimeSeriesX object (channels x events x time) with data for entire session the events dimension has length 1
        """
        brr = self.READER_FILETYPE_DICT[os.path.splitext(self.session_dataroot)[-1]](dataroot=self.session_dataroot, channels=self.channels)
        session_array,read_ok_mask = brr.read()
        self.channel_name = brr.channel_name

        offsets_axis = session_array['offsets']
        number_of_time_points = offsets_axis.shape[0]
        samplerate = float(session_array['samplerate'])
        physical_time_array = np.arange(number_of_time_points) * (1.0 / samplerate)

        # session_array = session_array.rename({'start_offsets': 'events'})

        session_time_series = TimeSeriesX(session_array.values,
                                          dims=[self.channel_name, 'start_offsets', 'time'],
                                          coords={
                                              self.channel_name: session_array[self.channel_name],
                                              'start_offsets': session_array['start_offsets'],
                                              'time': physical_time_array,
                                              'offsets': ('time', session_array['offsets']),
                                              'samplerate': session_array['samplerate']
                                          }
                                          )
        session_time_series.attrs = session_array.attrs.copy()
        session_time_series.attrs['dataroot'] = self.session_dataroot

        return session_time_series

    def removed_bad_data(self):
        return self.removed_corrupt_events

    def get_event_ok_mask(self):
        return self.event_ok_mask_sorted

    def read_events_data(self):
        """
        Reads eeg data for individual event

        :return: TimeSeriesX  object (channels x events x time) with data for individual events
        """
        self.event_ok_mask_sorted = None  # reset self.event_ok_mask_sorted

        evs = self.events

        raw_readers, original_dataroots = self.__create_base_raw_readers()

        # used for restoring original order of the events
        ordered_indices = np.arange(len(evs))
        event_indices_list = []
        events = []

        ts_array_list = []

        event_ok_mask_list = []

        for s, (raw_reader, dataroot) in enumerate(zip(raw_readers, original_dataroots)):

            ts_array, read_ok_mask = raw_reader.read()

            event_ok_mask_list.append(np.all(read_ok_mask,axis=0))

            ind = np.atleast_1d(evs.eegfile == dataroot)
            event_indices_list.append(ordered_indices[ind])
            events.append(evs[ind])

            ts_array_list.append(ts_array)

        if not all([r.channel_name==raw_readers[0].channel_name for r in raw_readers]):
            raise IncompatibleDataError('cannot read monopolar and bipolar data together')

        self.channel_name = raw_readers[0].channel_name

        event_indices_array = np.hstack(event_indices_list)
        event_indices_restore_sort_order_array = event_indices_array.argsort()

        eventdata = xr.concat(ts_array_list, dim='start_offsets')
        samplerate = float(eventdata['samplerate'])
        tdim = np.arange(eventdata.shape[-1]) * (1.0 / samplerate) + (self.start_time - self.buffer_time)
        cdim = eventdata[self.channel_name]
        edim = np.rec.array(np.concatenate(events))

        attrs = eventdata.attrs.copy()
        eventdata = TimeSeriesX(eventdata.data,
                                dims=[self.channel_name, 'events', 'time'],
                                coords={self.channel_name: cdim,
                                        'events': edim,
                                        'time': tdim,
                                        'samplerate': samplerate
                                        }
                                )

        eventdata.attrs = attrs

        # restoring original order of the events
        eventdata = eventdata[:, event_indices_restore_sort_order_array, :]

        event_ok_mask = np.hstack(event_ok_mask_list)
        event_ok_mask_sorted = event_ok_mask[event_indices_restore_sort_order_array]

        # removing bad events
        if self.remove_bad_events:
            if np.any(~event_ok_mask_sorted):
                warnings.warn("Found some bad events. Removing!", UserWarning)
                self.removed_corrupt_events = True
                self.event_ok_mask_sorted = event_ok_mask_sorted

        eventdata = eventdata[:, event_ok_mask_sorted, :]

        return eventdata

    def read(self):
        """
        Calls read_events_data or read_session_data depending on user selection

        :return: TimeSeriesX object
        """
        return self.read_fcn()<|MERGE_RESOLUTION|>--- conflicted
+++ resolved
@@ -11,10 +11,6 @@
 from ptsa.data.readers.binary import BinaryRawReader
 from ptsa.data.readers.hdf5 import H5RawReader
 from ptsa.data.readers.base import BaseReader
-<<<<<<< HEAD
-import six
-=======
->>>>>>> 7a2e81b7
 from ptsa.data.TimeSeriesX import TimeSeriesX
 
 __all__ = [
