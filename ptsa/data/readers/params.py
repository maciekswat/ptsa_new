import collections
import json
from os.path import *
import warnings

<<<<<<< HEAD
import six
from ptsa.data.common import TypeValTuple, PropertiedObject
=======
>>>>>>> 7a2e81b7
from ptsa.data.readers import BaseReader
import traits.api

__all__ = [
    'ParamsReader',
]


class ParamsReader( BaseReader,traits.api.HasTraits):
    """
    Reader for parameter file (e.g. params.txt)
    """
    filename= traits.api.Str
    dataroot = traits.api.Str

    def __init__(self, filename='',dataroot=''):
        """
        Constructor
        :param kwds:allowed values are:
        -------------------------------------
        :param filename {str} -  path to params file
        :param dataroot {str} -  core name of the eegfiles

        :return: None
        """
        super(ParamsReader, self).__init__()
        self.filename = filename
        self.dataroot = dataroot

        if self.filename:
            if not isfile(self.filename):
                raise IOError('Could not open params file: %s' % self.filename)

        elif self.dataroot:
            self.filename = self.locate_params_file(dataroot=self.dataroot)
        else:
            raise IOError('Could not find params file using dataroot: %s or using direct path:%s' % (
            self.dataroot, self.filename))

        if splitext(self.filename)[-1] == '.txt':
            Converter = collections.namedtuple('Converter', ['convert', 'name'])
            self.param_to_convert_fcn = {
                'samplerate': Converter(convert=float, name='samplerate'),
                'gain': Converter(convert=float, name='gain'),
                'format': Converter(convert=lambda s: s.replace("'", "").replace('"', ''), name='format'),
                'dataformat': Converter(convert=lambda s: s.replace("'", "").replace('"', ''), name='format')
            }

    @staticmethod
    def locate_params_file(dataroot):
        """
        Identifies exact path to param file.
        :param dataroot: {str} eeg core file name
        :return: {str}
        """

        for param_file in (abspath(dataroot + '.params'),
                           abspath(join(dirname(dataroot), 'params.txt'))):

            if isfile(param_file):
                return param_file

        for param_file in [join(dirname(dataroot),x) for x in ['sources.json',
                                                              join('..', 'sources.json')]
            ]:
            print('looking for %s'%param_file)
            if isfile(param_file):
                return param_file

        raise IOError('No params file found in ' + str(dataroot) +
                      '. Params files must be in the same directory ' +
                      'as the EEG data and must be named .params, ' +
                      'params.txt, or sources.json, or be in the directory above and '+
                      'named sources.json')

    def read(self):
        if splitext(self.filename)[-1] == '.txt':
            return self.read_txt()
        else:
            return self.read_json()

    def read_json(self):
        json_params = json.load(open(self.filename))[basename(self.dataroot)]
        params = {}
        params['samplerate'] = json_params['sample_rate']
        params['gain'] = 1
        params['format'] = json_params['data_format']
        params['dataformat'] = json_params['data_format']
        return params

    def read_txt(self):
        """
        Parses param file
        :return: {dict} dictionary with param file content
        """
        params = {}
        param_file = self.filename

        # we have a file, so open and process it
        with open(param_file, 'r') as f:
            for line in f.readlines():

                stripped_line_list = line.strip().split()
                if len(stripped_line_list) < 2:
                    continue

                # get the columns by splitting
                # param_name, str_to_convert = line.strip().split()[:2]
                param_name, str_to_convert = stripped_line_list[:2]
                try:
                    convert_tuple = self.param_to_convert_fcn[param_name]
                    params[convert_tuple.name] = convert_tuple.convert(str_to_convert)
                except KeyError:
                    pass

        if not 'gain' in params.keys():
            params['gain'] = 1.0
            warnings.warn('Did not find "gain" in the params.txt file. Assuming gain=1.0', RuntimeWarning)

        if not set(params.keys()).issuperset(set(['gain', 'samplerate'])):
            raise ValueError(
                'Params file must contain samplerate and gain!\n' +
                'The following fields were supplied:\n' + str(list(params.keys())))

        return params<|MERGE_RESOLUTION|>--- conflicted
+++ resolved
@@ -3,11 +3,6 @@
 from os.path import *
 import warnings
 
-<<<<<<< HEAD
-import six
-from ptsa.data.common import TypeValTuple, PropertiedObject
-=======
->>>>>>> 7a2e81b7
 from ptsa.data.readers import BaseReader
 import traits.api
 
