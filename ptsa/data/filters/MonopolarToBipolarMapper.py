--- conflicted
+++ resolved
@@ -63,17 +63,6 @@
         self.chan_names = chan_names
 
     def filter(self):
-<<<<<<< HEAD
-        """
-        Turns time series for monopolar electrodes into time series where where 'channels' axis is replaced by
-        'bipolar_pairs' axis and the time series data is a difference
-        between time series corresponding to different electrodes as specified by bipolar pairs
-
-        :return: TimeSeries object
-        """
-
-        channel_axis = self.time_series['channels']
-=======
         """Apply the constructed filter.
 
         Returns
@@ -82,7 +71,6 @@
 
         """
         channel_axis = self.timeseries[self.channels_dim]
->>>>>>> 81cdafca
 
         ch0 = self.bipolar_pairs[self.chan_names[0]]
         ch1 = self.bipolar_pairs[self.chan_names[1]]
@@ -90,27 +78,6 @@
         sel0 = channel_axis.loc[ch0]
         sel1 = channel_axis.loc[ch1]
 
-<<<<<<< HEAD
-        ts0 = self.time_series.loc[dict(channels=sel0)]
-        ts1 = self.time_series.loc[dict(channels=sel1)]
-
-        dims_bp = list(self.time_series.dims)
-        channels_idx = dims_bp.index('channels')
-        dims_bp[channels_idx] = 'bipolar_pairs'
-
-        # coords_bp = [self.time_series[dim_name].copy() for dim_name in self.time_series.dims]
-        # coords_bp[channels_idx] = self.bipolar_pairs
-
-        coords_bp = {coord_name:coord for coord_name, coord in list(self.time_series.coords.items())}
-        del coords_bp['channels']
-        coords_bp['bipolar_pairs'] = self.bipolar_pairs
-
-
-        ts = TimeSeries(data=ts0.values - ts1.values, dims=dims_bp, coords=coords_bp)
-        ts['samplerate'] = self.time_series['samplerate']
-
-        ts.attrs = self.time_series.attrs.copy()
-=======
         ts0 = self.timeseries.loc[{self.channels_dim: sel0}]
         ts1 = self.timeseries.loc[{self.channels_dim: sel1}]
 
@@ -127,5 +94,4 @@
 
         ts.attrs = self.timeseries.attrs.copy()
         ts.name = self.timeseries.name
->>>>>>> 81cdafca
         return ts