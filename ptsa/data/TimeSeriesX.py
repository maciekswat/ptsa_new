--- conflicted
+++ resolved
@@ -1,557 +1,7 @@
 import warnings
 from ptsa.data.timeseries import *
 
-<<<<<<< HEAD
-try:
-    import h5py
-except ImportError:  # pragma: nocover
-    h5py = None
-
-from ptsa.version import version as ptsa_version
-from ptsa.data.common import get_axis_index
-from ptsa.filt import buttfilt
-
-
-class ConcatenationError(Exception):
-    """Raised when an error occurs while trying to concatenate incompatible
-    :class:`TimeSeriesX` objects.
-
-    """
-
-
-class TimeSeriesX(xr.DataArray):
-    """A thin wrapper around :class:`xr.DataArray` for dealing with time series
-    data.
-
-    Note that xarray internals prevent us from overriding the constructor which
-    leads to some awkwardness: you must pass coords as a dict with a
-    ``samplerate`` entry.
-
-    Parameters
-    ----------
-    data : array-like
-        Time series data
-    coords : dict-like
-        Coordinate arrays. This must contain at least a ``samplerate``
-        coordinate.
-    dims : array-like
-        Dimension labels
-    name : str
-        Name of the time series
-    attrs : dict
-        Dictionary of arbitrary metadata
-    encoding : dict
-    fastpath : bool
-        Not used, but required when subclassing :class:`xr.DataArray`.
-
-    Raises
-    ------
-    AssertionError
-        When ``samplerate`` is not present in ``coords``.
-
-    See also
-    --------
-    xr.DataArray : Base class
-
-    """
-    def __init__(self, data, coords, dims=None, name=None,
-                 attrs=None, encoding=None, fastpath=False):
-        assert 'samplerate' in coords
-        super(TimeSeriesX, self).__init__(data=data, coords=coords, dims=dims,
-                                          name=name, attrs=attrs, encoding=encoding,
-                                          fastpath=fastpath)
-
-    @classmethod
-    def create(cls, data, samplerate, coords=None, dims=None, name=None,
-               attrs=None):
-        """Factory function for creating a new timeseries object with passing
-        the sample rate as a parameter. See :meth:`__init__` for parameters.
-
-        """
-        if coords is None:
-            coords = {}
-        if samplerate is not None:
-            coords['samplerate'] = float(samplerate)
-        return cls(data, coords=coords, dims=dims, name=name, attrs=attrs)
-
-    def to_hdf(self, filename, mode='w', compression=None,
-               compression_opts=None, encode_string_arrays=True,
-               encoding='utf8'):
-        """Save to disk using HDF5.
-
-        Parameters
-        ----------
-        filename : str
-            Full path to the HDF5 file
-        mode : str
-            File mode to use. See the :mod:`h5py` documentation for details.
-            Default: ``'w'``
-        compression : str or None
-            Compression to use with arrays (see :mod:`h5py` documentation for
-            valid choices).
-        compression_opts : int or None
-            Compression options, generally a number specifying compression level
-            (see :mod:`h5py` documentation for details).
-        encode_string_arrays : bool
-            When True, force encoding of arrays of unicode strings using the
-            ``encoding`` keyword argument. Not setting this will result in
-            errors if using arrays of unicode strings. Default: True.
-        encoding : str
-            Encoding to use when forcing encoding of unicode string arrays.
-            Default: ``'utf8'``.
-
-        Notes
-        -----
-        The root node also has attributes:
-        * ``classname`` - the class name of the instance being serialized
-        * ``python_module`` - the Python module in which the class is defined
-
-        """
-        if h5py is None:  # pragma: nocover
-            raise RuntimeError("You must install h5py to save as HDF5")
-
-        with h5py.File(filename, mode) as hfile:
-            hfile.attrs['ptsa_version'] = ptsa_version
-            hfile.attrs['created'] = time.time()
-
-            hfile.create_dataset("data", data=self.data, chunks=True)
-
-            dims = [dim.encode(encoding) for dim in self.dims]
-            hfile.create_dataset("dims", data=dims)
-
-            coords_group = hfile.create_group("coords")
-            coords = []
-            for name, data in self.coords.items():
-                coords.append(name)
-                data_has_fields = len(data.values.dtype) > 0
-                # Encode each element of an array containing unicode
-                # elements
-                if ~data_has_fields and data.dtype.char == 'U':
-                    data = [s.encode(encoding) for s in np.atleast_1d(data)]
-                elif data_has_fields:
-                    # Determine what the final dtypes will be
-                    final_dtypes = []
-                    unicode_fields = []
-                    for i, field in enumerate(data.values.dtype.names):
-                        if data.values[field].dtype.kind != 'U':
-                            final_dtypes.append((field,
-                                                 data.values[field].dtype.str))
-                        else:
-                            final_dtypes.append((field, 'S256'))
-                            unicode_fields.append(field)
-                            
-                    # Update dtypes of the data. This will coerce the
-                    # unicode fields to bytes automatically
-                    data = data.astype(final_dtypes)
-                chunks = True if hasattr(data, '__len__') else False
-                compression_kwargs = {}
-                if chunks:
-                    if compression is not None:
-                        compression_kwargs['compression'] = compression
-                        if compression_opts is not None:
-                            compression_kwargs[
-                                'compression_opts'] = compression_opts
-                try:
-                    dset = coords_group.create_dataset(name, data=data,
-                                                       chunks=chunks,
-                                                       **compression_kwargs)
-                except TypeError as e:
-                    if chunks is not False:
-                        dset = coords_group.create_dataset(
-                            name, data=data, chunks=False,
-                            **compression_kwargs)
-                    else:
-                        raise e
-                # Store the data type as an attribute to make it easier to
-                # reconstruct with correct data types
-                dset.attrs['type'] = str(type(data))
-            names = json.dumps(coords).encode(encoding)
-            coords_group.attrs.update(names=names)
-            hfile.attrs['classname'] = self.__class__.__name__
-            hfile.attrs['python_module'] = self.__class__.__module__
-            root = hfile['/']
-            if self.name is not None:
-                root.attrs['name'] = self.name.encode(encoding)
-            if self.attrs is not None:
-                root.attrs['attrs'] = json.dumps(self.attrs).encode(encoding)
-
-    @classmethod
-    def from_hdf(cls, filename, decode_string_arrays=True, encoding='utf-8'):
-        """Deserialize from HDF5 using :mod:`h5py`.
-        Parameters
-        ----------
-        filename : str
-        decode_string_arrays: bool
-            Arrays of bytes should be decoded into strings
-        encoding: str
-            Encoding scheme to use for decoding. To read files saved
-            with earlier PTSA versions use 'legacy' (but note that
-            support for reading legacy files is deprecated, so do save
-            them out with to_hdf5 to update their format).
-        Returns
-        -------
-        Deserialized instance
-
-        """
-        if encoding.upper() == 'LEGACY':
-            return cls._from_hdf_legacy(filename)
-        if h5py is None:  # pragma: nocover
-            raise RuntimeError("You must install h5py to load from HDF5")
-
-        with h5py.File(filename, 'r') as hfile:
-            dims = hfile['dims'][:]
-
-            root = hfile['/']
-            version = root.attrs.get('ptsa_version', None)
-            if version is not None:
-                # if ptsa_version <= 1.1.5, run legacy code:
-                version_thresh = [5, 1, 1]
-                version_nums = [np.int(v) for v in version.split('.')][::-1]
-                new_version = False
-                while (len(version_nums) > 0) and (len(version_thresh) > 0):
-                    if version_nums.pop() > version_thresh.pop():
-                        new_version = True
-                if len(version_nums) > 0:
-                    new_version = True
-                if not new_version:
-                    return cls._from_hdf_legacy(filename)
-            coords_group = hfile['coords']
-            names = json.loads(coords_group.attrs['names'].decode(encoding))
-            coords = dict()
-            for name in names:
-                data = coords_group[name]
-                data_has_fields = len(data.dtype) > 0
-                if ~data_has_fields and data.dtype.char == 'S':
-                    data = [s.decode(encoding) for s in np.atleast_1d(data)]
-                elif data_has_fields:
-                    # Determine what the final dtypes will be
-                    final_dtypes = []
-                    bytes_fields = []
-                    for i, field in enumerate(data.dtype.names):
-                        if data[field].dtype.kind != 'S':
-                            final_dtypes.append((field,
-                                                 data[field].dtype.str))
-                        else:
-                            final_dtypes.append((field, 'U256'))
-                            bytes_fields.append(field)
-                            
-                    # Update dtypes of the data. This will coerce the
-                    # bytes fields to unicode automatically
-                    data = np.array(data).astype(final_dtypes).view(np.recarray)
-                coords[name] = data
-            name = root.attrs.get('name', None)
-            if name is not None:
-                name = name.decode(encoding)
-            attrs = root.attrs.get('attrs', None)
-            if attrs is not None:
-                attrs = json.loads(attrs.decode(encoding))
-
-            array = cls.create(hfile['data'].value, None, coords=coords,
-                               dims=[dim.decode() for dim in dims],
-                               name=name, attrs=attrs)
-            return array
-
-    @classmethod
-    def _from_hdf_legacy(cls, filename):
-        """
-        Legacy function to support loading in old files created with
-        the to_hdf5 method in previous versions of PTSA.
-
-        This method is DEPRECATED: old hdf5 files should be converted
-        by reading them in with this function and saving the resulting
-        TimeSeriesX object with the current to_hdf5 method to maintain
-        accessibility.
-
-        Parameters
-        ----------
-        filename : str
-            Path to HDF5 file.
-
-        """
-        import warnings
-        warnings.warn(
-            'This method is DEPRECATED: old hdf5 files should be converted by' +
-            'reading them in with this function and saving the resulting' +
-            'TimeSeriesX object with the current to_hdf5 method to maintain' +
-            'accessibility.')
-        if h5py is None:  # pragma: nocover
-            raise RuntimeError("You must install h5py to load from HDF5")
-
-        with h5py.File(filename, 'r') as hfile:
-            dims = hfile['dims'][:]
-
-            root = hfile['/']
-
-            coords_group = hfile['coords']
-            names = json.loads(coords_group.attrs['names'].decode())
-            coords = dict()
-            for name in names:
-                buffer = BytesIO(b64decode(coords_group[name].value))
-                coord = np.load(buffer)
-                coords[name] = coord
-
-            name = root.attrs.get('name', None)
-            if name is not None:
-                name = name.decode()
-            attrs = root.attrs.get('attrs', None)
-            if attrs is not None:
-                attrs = json.loads(attrs.decode())
-
-            array = cls.create(hfile['data'].value, None, coords=coords,
-                               dims=[dim.decode() for dim in dims],
-                               name=name, attrs=attrs)
-            return array
-
-
-    def append(self, other, dim=None):
-        """Append another :class:`TimeSeriesX` to this one.
-
-        Parameters
-        ----------
-        other : TimeSeriesX
-        dim : str or None
-            Dimension to concatenate on. If None, attempt to concatenate all
-            data (likely to fail with truly multidimensional data).
-
-        Returns
-        -------
-        Appended TimeSeriesX
-
-        """
-        if not self.dims == other.dims:
-            raise ConcatenationError("Dimensions are not identical")
-
-        dims = self.dims
-        coords = dict()
-
-        for key in self.coords:
-            if len(self[key].shape) == 0:
-                if self[key].data != other[key].data:
-                    raise ConcatenationError(
-                        "coordinate {:s} differs\n".format(key) +
-                        "self -> {!s}, other -> {!s}".format(self[key],
-                                                             other[key])
-                    )
-                else:
-                    coords[key] = self[key]
-            elif dim is None:
-                coords[key] = np.concatenate(
-                    [self.coords[key], other.coords[key]])
-            else:
-                if key != dim:
-                    if (self[key] != other[key]).all():
-                        raise ConcatenationError(
-                            "Dimension {:s} doesn't match".format(key))
-                    coords[key] = self[key]
-                else:
-                    coords[key] = np.concatenate([self[key], other[key]])
-
-        if dim is None:
-            data = np.concatenate([self.data, other.data])
-        else:
-            if dim not in dims:
-                raise ConcatenationError(
-                    "Dimension {!s} not found".format(dim))
-            axis = np.where(np.array(dims) == dim)[0][0]
-            data = np.concatenate([self.data, other.data], axis=axis)
-
-        attrs = self.attrs.copy()
-        attrs.update(other.attrs)
-        name = "{!s} appended with {!s}".format(self.name, other.name)
-
-        new = TimeSeriesX.create(data, self.samplerate, coords=coords,
-                                 dims=dims, attrs=attrs, name=name)
-        return new
-    
-    def __duration_to_samples(self, duration):
-        """Convenience function to convert a duration in seconds to number of
-        samples.
-
-        """
-        return int(np.ceil(float(self['samplerate']) * duration))
-
-    def filtered(self, freq_range, filt_type='stop', order=4):
-        """
-        Filter the data using a Butterworth filter and return a new
-        TimeSeries instance.
-
-        Parameters
-        ----------
-        freq_range : array-like
-            The range of frequencies to filter.
-        filt_type : str
-            Filter type (default: ``'stop'``).
-        order : int
-            The order of the filter (default: 4).
-
-        Returns
-        -------
-        ts : TimeSeriesX
-            A TimeSeriesX instance with the filtered data.
-
-        """
-        warnings.warn("The filtered method is not very flexible. "
-                      "Consider using filters in ptsa.data.filters instead.")
-        time_axis_index = get_axis_index(self, axis_name='time')
-        filtered_array = buttfilt(self.values, freq_range,
-                                  float(self['samplerate']),
-                                  filt_type,
-                                  order, axis=time_axis_index)
-        new_ts = self.copy()
-        new_ts.data = filtered_array
-        return new_ts
-
-    def resampled(self, resampled_rate, window=None,
-                  loop_axis=None, num_mp_procs=0, pad_to_pow2=False):
-        """Resamples the time series.
-
-        Parameters
-        ----------
-        resampled_rate : float
-           New sample rate
-        window
-            ignored for now - added for legacy reasons
-        loop_axis
-            ignored for now - added for legacy reasons
-        num_mp_procs
-            ignored for now - added for legacy reasons
-        pad_to_pow2
-            ignored for now - added for legacy reasons
-
-        Returns
-        -------
-        Resampled time series
-
-        """
-        # use ResampleFilter instead
-        # samplerate = self.attrs['samplerate']
-        samplerate = float(self['samplerate'])
-
-        time_axis = self['time']
-        # time_axis_index = get_axis_index(self,axis_name='time')
-        time_axis_index = self.get_axis_num('time')
-
-        time_axis_length = np.squeeze(time_axis.shape)
-        new_length = int(np.round(time_axis_length * resampled_rate /
-                                  float(samplerate)))
-
-        resampled_array, new_time_axis = resample(
-            self.values, new_length, t=time_axis.values,
-            axis=time_axis_index, window=window)
-
-        # constructing axes
-        coords = {}
-        time_axis_name = self.dims[time_axis_index]
-        for coord_name, coord in list(self.coords.items()):
-            if len(coord.shape):
-                coords[coord_name] = coord
-            else:
-                continue
-
-            if coord_name == "samplerate":
-                continue
-
-            if coord_name == time_axis_name:
-                coords[coord_name] = new_time_axis
-
-        resampled_time_series = TimeSeriesX.create(
-            resampled_array, resampled_rate, coords=coords,
-            dims=[dim for dim in self.dims],
-            name=self.name, attrs=self.attrs)
-
-        return resampled_time_series
-
-    def remove_buffer(self, duration):
-        """
-        Remove the desired buffer duration (in seconds) and reset the
-        time range.
-
-        Parameters
-        ----------
-        duration : float
-            The duration to be removed. The units depend on the samplerate:
-            E.g., if samplerate is specified in Hz (i.e., samples per second),
-            the duration needs to be specified in seconds and if samplerate is
-            specified in kHz (i.e., samples per millisecond), the duration needs
-            to be specified in milliseconds. The specified duration is removed
-            from the beginning and end.
-
-        Returns
-        -------
-        ts : TimeSeriesX
-            A TimeSeries instance with the requested durations removed from the
-            beginning and/or end.
-        """
-        samples = self.__duration_to_samples(duration)
-
-        if samples > len(self['time']):
-            raise ValueError("Requested removal time is longer than the data")
-
-        if samples > 0:
-            return self[..., samples:-samples]
-
-    def add_mirror_buffer(self, duration):
-        """
-        Adds mirrors data at both ends of the time series (up to specified
-        length/duration) and appends such buffers at both ends of the series.
-        The new series total time duration is:
-
-            ``original duration + 2 * duration * samplerate``
-
-        Parameters
-        ----------
-        duration : float
-            Buffer duration in seconds.
-
-        Returns
-        -------
-        New time series with added mirrored buffer.
-
-        """
-        samplerate = float(self['samplerate'])
-        samples = self.__duration_to_samples(duration)
-        if samples > len(self['time']):
-            raise ValueError("Requested buffer time is longer than the data")
-
-        data = self.data
-
-        mirrored_data = np.concatenate(
-            (data[..., 1:samples + 1][..., ::-1],
-             data, data[..., -samples - 1:-1][..., ::-1]), axis=-1)
-
-        start_time = self['time'].data[0] - duration
-        t_axis = ((np.arange(mirrored_data.shape[-1]) * (1.0 / samplerate)) +
-                  start_time)
-        coords = {dim_name:self.coords[dim_name]
-                  for dim_name in self.dims[:-1]}
-        coords['time'] = t_axis
-        coords['samplerate'] = float(self['samplerate'])
-
-        return TimeSeriesX(mirrored_data, dims=self.dims, coords=coords)
-
-    def baseline_corrected(self, base_range):
-        """
-        Return a baseline corrected timeseries by subtracting the
-        average value in the baseline range from all other time points
-        for each dimension.
-
-        Parameters
-        ----------
-        base_range: {tuple}
-            Tuple specifying the start and end time range (inclusive)
-            for the baseline.
-
-        Returns
-        -------
-        ts : {TimeSeries}
-            A TimeSeries instance with the baseline corrected data.
-
-        """
-        return self - self.isel(time=(self['time'] >= base_range[0]) & (
-            self['time'] <= base_range[1])).mean(dim='time')
-=======
 with warnings.catch_warnings():
     warnings.simplefilter('always')
     warnings.warn("importing from ptsa.data.TimeSeries is deprecated; import from ptsa.data.timeseries instead",
-                  DeprecationWarning)
->>>>>>> c3cf41ce
+                  DeprecationWarning)