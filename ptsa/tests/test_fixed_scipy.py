--- conflicted
+++ resolved
@@ -8,14 +8,8 @@
 ### ### ### ### ### ### ### ### ### ### ### ### ### ### ### ### ### ### ### ##
 
 import numpy as N
-<<<<<<< HEAD
-
-#from scipy.signal import wavelets
-from numpy.testing import NumpyTest, NumpyTestCase, assert_equal, assert_array_less
-=======
 from numpy.testing import *
 from numpy.testing import NumpyTest, NumpyTestCase
->>>>>>> 97dc6df9
 import ptsa.fixed_scipy as wavelets
 
 
